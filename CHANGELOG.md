--- conflicted
+++ resolved
@@ -18,11 +18,8 @@
 - 0002: CHANGELOG のエントリに通番を付けるルールを追加。
 - 0003: README とロードマップに CHANGELOG 更新導線とタスク移管ルールを明文化。
 - 0004: README の主要導線にタスク移管の導線を追記し、完了タスクの CHANGELOG 反映を必須化。
-<<<<<<< HEAD
 - 0006: OpenAI ストリームの再試行を 1s→2s→4s の backoff と `katamari.request` 計測に対応させ、ログ/RUNBOOK を更新。
-=======
-- 0006: Birdseye 再生成スクリプトを ±2 hop 解析と UTC タイムスタンプ対応に刷新し、運用手順を README へ反映。
->>>>>>> ff1773b0
+- 0007: Birdseye 再生成スクリプトを ±2 hop 解析と UTC タイムスタンプ対応に刷新し、運用手順を README へ反映。
 ### Deprecated
 ### Removed
 ### Fixed
