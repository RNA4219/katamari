--- conflicted
+++ resolved
@@ -1,5 +1,4 @@
 # Contributing to Katamari
-<<<<<<< HEAD
 
 ## ブランチ戦略
 - リリース済みの安定コードは `main` ブランチで管理します。作業を始める前に必ず `git fetch` し、`main` を最新化してから派生してください。
@@ -27,7 +26,6 @@
 ## レビューとマージ
 - 少なくとも 1 名の CODEOWNERS レビュア承認が必要です。必要に応じてドラフト PR で早期フィードバックをもらってください。
 - CI がすべて通過した後、Squash and Merge を推奨します。複数コミットを残す場合は意味のある粒度でまとめてください。
-=======
 - Fork, create feature branch, open PR with tests.
 - Keep diffs in `core_ext/` and `providers/` when possible.
 - Follow the issue templates.
@@ -40,5 +38,4 @@
 ## ADR / 要件整合フロー
 - マイルストーン着手前に該当 ADR（`docs/adr/`）の目的・スコープ・DoD を確認し、差分がある場合は PR で更新する。
 - 仕様変更時は Katamari Requirements（FR/AC）、WBS（`docs/katamari_wbs.csv`）、関連 addenda を同一 PR で整合させる。
-- ADR を新規追加・更新した場合は、PR 説明に対象マイルストーンと影響する FR/AC 番号を明記する。
->>>>>>> bfd677ef
+- ADR を新規追加・更新した場合は、PR 説明に対象マイルストーンと影響する FR/AC 番号を明記する。