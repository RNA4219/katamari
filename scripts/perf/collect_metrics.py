--- conflicted
+++ resolved
@@ -12,11 +12,7 @@
 
 COMPRESS_RATIO_KEY = "compress_ratio"
 SEMANTIC_RETENTION_KEY = "semantic_retention"
-<<<<<<< HEAD
 SEMANTIC_RETENTION_FALLBACK: float = 1.0
-=======
-SEMANTIC_RETENTION_FALLBACK: float | None = None
->>>>>>> 6edadf71
 
 METRIC_KEYS = (COMPRESS_RATIO_KEY, SEMANTIC_RETENTION_KEY)
 METRIC_RANGES: dict[str, tuple[float, float]] = {
@@ -84,7 +80,6 @@
         for key in METRIC_KEYS:
             if key not in payload:
                 continue
-<<<<<<< HEAD
             value = payload[key]
             if value is None:
                 metrics.pop(key, None)
@@ -93,13 +88,6 @@
                 metrics[key] = float(value)
             except (TypeError, ValueError):
                 metrics.pop(key, None)
-=======
-            try:
-                current[key] = float(payload[key])
-            except (TypeError, ValueError):
-                continue
-        metrics = current
->>>>>>> 6edadf71
     return metrics
 
 
