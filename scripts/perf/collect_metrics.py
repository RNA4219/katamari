--- conflicted
+++ resolved
@@ -76,10 +76,6 @@
             payload = payload["metrics"]
         if not isinstance(payload, dict):
             continue
-<<<<<<< HEAD
-=======
-        sanitized_values: dict[str, float] = {}
->>>>>>> 9fc31233
         for key in METRIC_KEYS:
             if key not in payload:
                 metrics.pop(key, None)
