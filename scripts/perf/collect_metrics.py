from __future__ import annotations

import argparse
import json
import math
import sys
from pathlib import Path
from typing import Any, Final
from urllib.error import URLError
from urllib.request import urlopen


COMPRESS_RATIO_KEY = "compress_ratio"
SEMANTIC_RETENTION_KEY = "semantic_retention"
<<<<<<< HEAD
SEMANTIC_RETENTION_FALLBACK: float | None = 1.0
=======
SEMANTIC_RETENTION_FALLBACK: Final[float | None] = None
>>>>>>> a15a1060

METRIC_KEYS = (COMPRESS_RATIO_KEY, SEMANTIC_RETENTION_KEY)
METRIC_RANGES: dict[str, tuple[float, float]] = {
    COMPRESS_RATIO_KEY: (0.0, 1.0),
    SEMANTIC_RETENTION_KEY: (0.0, 1.0),
}


def _is_finite(value: float) -> bool:
    try:
        return math.isfinite(value)
    except (TypeError, ValueError):
        return False


def _is_nan(value: float | None) -> bool:
    try:
        return math.isnan(value)  # type: ignore[arg-type]
    except (TypeError, ValueError):
        return False


def _is_in_range(key: str, value: float) -> bool:
    lower, upper = METRIC_RANGES.get(key, (float("-inf"), float("inf")))
    return lower <= value <= upper


def _is_valid_metric(key: str, value: float) -> bool:
    return _is_finite(value) and _is_in_range(key, value)


def _parse_prometheus(body: str) -> dict[str, float]:
    metrics: dict[str, float] = {}
    for line in body.splitlines():
        line = line.strip()
        if not line or line.startswith("#"):
            continue
        name, *rest = line.split()
        base_name = name.split("{", 1)[0]
        if base_name in METRIC_KEYS and rest:
            try:
                metrics[base_name] = float(rest[0])
            except ValueError:
                continue
    return metrics


def _parse_chainlit_log(path: Path) -> dict[str, float | None]:
    metrics: dict[str, float | None] = {}
    for line in path.read_text(encoding="utf-8").splitlines():
        if "compress_ratio" not in line and "semantic_retention" not in line:
            continue
        start, end = line.find("{"), line.rfind("}")
        if start == -1 or end <= start:
            continue
        try:
            payload: Any = json.loads(line[start : end + 1])
        except json.JSONDecodeError:
            continue
        if isinstance(payload, dict) and isinstance(payload.get("metrics"), dict):
            payload = payload["metrics"]
        if not isinstance(payload, dict):
            continue
        missing_keys: list[str] = []
        null_keys: list[str] = []
        sanitized_values: dict[str, float] = {}
        missing_keys: list[str] = []
        null_keys: list[str] = []
        for key in METRIC_KEYS:
            if key not in payload:
                missing_keys.append(key)
                continue
            value = payload[key]
            if value is None:
                null_keys.append(key)
                continue
            try:
                sanitized_values[key] = float(value)
            except (TypeError, ValueError):
                missing_keys.append(key)
        if missing_keys:
            for key in missing_keys:
                metrics.pop(key, None)
        if null_keys:
            for key in null_keys:
                metrics[key] = None
        if sanitized_values:
            metrics.update(sanitized_values)
    return metrics


def _collect(
    metrics_url: str | None, log_path: Path | None
) -> dict[str, float | None]:
    http_metrics: dict[str, float] = {}
    if metrics_url:
        try:
            with urlopen(metrics_url, timeout=5) as response:  # nosec B310
                charset = response.headers.get_content_charset("utf-8")
                http_metrics.update(
                    _parse_prometheus(response.read().decode(charset))
                )
        except (URLError, OSError):
            pass

    log_metrics: dict[str, float | None] = {}
    if log_path:
        try:
            for key, value in _parse_chainlit_log(log_path).items():
                if value is None:
                    log_metrics[key] = None
                elif _is_valid_metric(key, value):
                    log_metrics[key] = value
        except OSError:
            pass

    sanitized: dict[str, float | None] = {}
    missing: list[str] = []

    for key in METRIC_KEYS:
        candidate: float | None = None

        http_value = http_metrics.get(key)
        http_candidate: float | None = None
        http_is_nan = False
        if http_value is not None:
            if _is_nan(http_value):
                http_is_nan = key == SEMANTIC_RETENTION_KEY
            elif _is_valid_metric(key, http_value):
                http_candidate = http_value

        log_value_present = key in log_metrics
        log_is_null = log_value_present and log_metrics[key] is None
        log_candidate: float | None = None
        if log_value_present and not log_is_null:
            log_value = log_metrics[key]
            if log_value is not None and _is_valid_metric(key, log_value):
                log_candidate = log_value

        if log_is_null:
            sanitized[key] = None
            continue

        if http_candidate is not None:
            candidate = http_candidate
        elif log_candidate is not None:
            candidate = log_candidate

        if candidate is None:
            if http_is_nan:
                sanitized[key] = SEMANTIC_RETENTION_FALLBACK
                continue
            if (
                key == SEMANTIC_RETENTION_KEY
                and COMPRESS_RATIO_KEY in sanitized
            ):
                sanitized[key] = SEMANTIC_RETENTION_FALLBACK
                continue
            missing.append(key)
            continue

        sanitized[key] = candidate

    semantic_value = sanitized.get(SEMANTIC_RETENTION_KEY)
    if semantic_value is not None and not _is_finite(semantic_value):
        sanitized[SEMANTIC_RETENTION_KEY] = SEMANTIC_RETENTION_FALLBACK

    if missing:
        raise RuntimeError("Failed to collect metrics: missing " + ", ".join(missing))

    return sanitized


def main(argv: list[str] | None = None) -> int:
    parser = argparse.ArgumentParser(description="Collect performance metrics.")
    parser.add_argument("--metrics-url", help="Prometheus metrics endpoint URL")
    parser.add_argument("--log-path", type=Path, help="Chainlit log file path")
    parser.add_argument("--output", required=True, type=Path, help="JSON output path")
    args = parser.parse_args(argv)
    if not args.metrics_url and not args.log_path:
        parser.error("At least one of --metrics-url or --log-path is required.")
    try:
        metrics = _collect(args.metrics_url, args.log_path)
    except RuntimeError as exc:
        print(str(exc), file=sys.stderr)
        return 1
    args.output.parent.mkdir(parents=True, exist_ok=True)
    args.output.write_text(
        json.dumps(metrics, indent=2, allow_nan=False) + "\n",
        encoding="utf-8",
    )
    return 0


if __name__ == "__main__":  # pragma: no cover - CLI entrypoint
    sys.exit(main())<|MERGE_RESOLUTION|>--- conflicted
+++ resolved
@@ -12,11 +12,7 @@
 
 COMPRESS_RATIO_KEY = "compress_ratio"
 SEMANTIC_RETENTION_KEY = "semantic_retention"
-<<<<<<< HEAD
 SEMANTIC_RETENTION_FALLBACK: float | None = 1.0
-=======
-SEMANTIC_RETENTION_FALLBACK: Final[float | None] = None
->>>>>>> a15a1060
 
 METRIC_KEYS = (COMPRESS_RATIO_KEY, SEMANTIC_RETENTION_KEY)
 METRIC_RANGES: dict[str, tuple[float, float]] = {
