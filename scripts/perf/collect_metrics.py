from __future__ import annotations

import argparse
import json
import math
import sys
from pathlib import Path
from typing import Any
from urllib.error import URLError
from urllib.request import urlopen


COMPRESS_RATIO_KEY = "compress_ratio"
SEMANTIC_RETENTION_KEY = "semantic_retention"
SEMANTIC_RETENTION_FALLBACK: float | None = None

METRIC_KEYS = (COMPRESS_RATIO_KEY, SEMANTIC_RETENTION_KEY)
METRIC_RANGES: dict[str, tuple[float, float]] = {
    COMPRESS_RATIO_KEY: (0.0, 1.0),
    SEMANTIC_RETENTION_KEY: (0.0, 1.0),
}


def _is_finite(value: float) -> bool:
    try:
        return math.isfinite(value)
    except (TypeError, ValueError):
        return False


def _is_nan(value: float | None) -> bool:
    try:
        return math.isnan(value)  # type: ignore[arg-type]
    except (TypeError, ValueError):
        return False


def _is_in_range(key: str, value: float) -> bool:
    lower, upper = METRIC_RANGES.get(key, (float("-inf"), float("inf")))
    return lower <= value <= upper


def _is_valid_metric(key: str, value: float) -> bool:
    return _is_finite(value) and _is_in_range(key, value)


def _parse_prometheus(body: str) -> dict[str, float]:
    metrics: dict[str, float] = {}
    for line in body.splitlines():
        line = line.strip()
        if not line or line.startswith("#"):
            continue
        name, *rest = line.split()
        base_name = name.split("{", 1)[0]
        if base_name in METRIC_KEYS and rest:
            try:
                metrics[base_name] = float(rest[0])
            except ValueError:
                continue
    return metrics


def _parse_chainlit_log(path: Path) -> dict[str, float | None]:
    metrics: dict[str, float | None] = {}
    for line in path.read_text(encoding="utf-8").splitlines():
        if "compress_ratio" not in line and "semantic_retention" not in line:
            continue
        start, end = line.find("{"), line.rfind("}")
        if start == -1 or end <= start:
            continue
        try:
            payload: Any = json.loads(line[start : end + 1])
        except json.JSONDecodeError:
            continue
        if isinstance(payload, dict) and isinstance(payload.get("metrics"), dict):
            payload = payload["metrics"]
        if not isinstance(payload, dict):
            continue
        sanitized_values: dict[str, float] = {}
<<<<<<< HEAD
        missing_keys: list[str] = []
        null_keys: list[str] = []
=======
>>>>>>> 0eb30770
        for key in METRIC_KEYS:
            if key not in payload:
                missing_keys.append(key)
                continue
            value = payload[key]
            if value is None:
                null_keys.append(key)
                continue
            try:
                sanitized_values[key] = float(value)
            except (TypeError, ValueError):
                missing_keys.append(key)
        for key in missing_keys:
            metrics.pop(key, None)
        for key in null_keys:
            metrics[key] = None
        metrics.update(sanitized_values)
    return metrics


def _collect(
    metrics_url: str | None, log_path: Path | None
) -> dict[str, float | None]:
    http_metrics: dict[str, float] = {}
    if metrics_url:
        try:
            with urlopen(metrics_url, timeout=5) as response:  # nosec B310
                charset = response.headers.get_content_charset("utf-8")
                http_metrics.update(
                    _parse_prometheus(response.read().decode(charset))
                )
        except (URLError, OSError):
            pass

    log_metrics: dict[str, float | None] = {}
    if log_path:
        try:
            for key, value in _parse_chainlit_log(log_path).items():
                if value is None:
                    log_metrics[key] = None
                elif _is_valid_metric(key, value):
                    log_metrics[key] = value
        except OSError:
            pass

    sanitized: dict[str, float | None] = {}
    missing: list[str] = []

    for key in METRIC_KEYS:
        candidate: float | None = None

        http_value = http_metrics.get(key)
        http_candidate: float | None = None
        http_is_nan = False
        if http_value is not None:
            if _is_nan(http_value):
                http_is_nan = key == SEMANTIC_RETENTION_KEY
            elif _is_valid_metric(key, http_value):
                http_candidate = http_value

        log_value_present = key in log_metrics
        log_is_null = log_value_present and log_metrics[key] is None
        log_candidate: float | None = None
        if log_value_present and not log_is_null:
            log_value = log_metrics[key]
            if log_value is not None and _is_valid_metric(key, log_value):
                log_candidate = log_value

        if log_is_null:
            sanitized[key] = None
            continue

        if http_candidate is not None:
            candidate = http_candidate
        elif log_candidate is not None:
            candidate = log_candidate

        if candidate is None:
            if http_is_nan:
                sanitized[key] = SEMANTIC_RETENTION_FALLBACK
                continue
            if (
                key == SEMANTIC_RETENTION_KEY
                and COMPRESS_RATIO_KEY in sanitized
            ):
                sanitized[key] = SEMANTIC_RETENTION_FALLBACK
                continue
            missing.append(key)
            continue

        sanitized[key] = candidate

    semantic_value = sanitized.get(SEMANTIC_RETENTION_KEY)
    if semantic_value is not None and not _is_finite(semantic_value):
        sanitized[SEMANTIC_RETENTION_KEY] = SEMANTIC_RETENTION_FALLBACK

    if missing:
        raise RuntimeError("Failed to collect metrics: missing " + ", ".join(missing))

    return sanitized


def main(argv: list[str] | None = None) -> int:
    parser = argparse.ArgumentParser(description="Collect performance metrics.")
    parser.add_argument("--metrics-url", help="Prometheus metrics endpoint URL")
    parser.add_argument("--log-path", type=Path, help="Chainlit log file path")
    parser.add_argument("--output", required=True, type=Path, help="JSON output path")
    args = parser.parse_args(argv)
    if not args.metrics_url and not args.log_path:
        parser.error("At least one of --metrics-url or --log-path is required.")
    try:
        metrics = _collect(args.metrics_url, args.log_path)
    except RuntimeError as exc:
        print(str(exc), file=sys.stderr)
        return 1
    args.output.parent.mkdir(parents=True, exist_ok=True)
    args.output.write_text(
        json.dumps(metrics, indent=2, allow_nan=False) + "\n",
        encoding="utf-8",
    )
    return 0


if __name__ == "__main__":  # pragma: no cover - CLI entrypoint
    sys.exit(main())<|MERGE_RESOLUTION|>--- conflicted
+++ resolved
@@ -77,11 +77,8 @@
         if not isinstance(payload, dict):
             continue
         sanitized_values: dict[str, float] = {}
-<<<<<<< HEAD
         missing_keys: list[str] = []
         null_keys: list[str] = []
-=======
->>>>>>> 0eb30770
         for key in METRIC_KEYS:
             if key not in payload:
                 missing_keys.append(key)
