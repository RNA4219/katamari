--- conflicted
+++ resolved
@@ -486,24 +486,22 @@
     )
     _session_set("history", trimmed)
     _session_set("trim_metrics", metrics)
-<<<<<<< HEAD
-    trim_message = _format_trim_message(
-        token_out=token_out,
-        token_in=token_in,
-        compress_ratio=compress_ratio,
-        show_retention=show_debug,
-        semantic_retention=semantic_retention,
-    )
+    if show_debug:
+        trim_message = _format_trim_message(
+            token_out=token_out,
+            token_in=token_in,
+            compress_ratio=compress_ratio,
+            show_retention=show_debug,
+            semantic_retention=semantic_retention,
+        )
+    else:
+        base = f"[trim] tokens: {token_out}/{token_in}"
+        if semantic_retention is not None:
+            base = f"{base} (retention {semantic_retention})"
+        trim_message = base
+
     await _send_message(content=trim_message)
-=======
-    base = f"[trim] tokens: {token_out}/{token_in}"
-    if show_debug:
-        details: List[str] = [f"ratio {compress_ratio}"]
-        if semantic_retention is not None:
-            details.append(f"retention {semantic_retention}")
-        base = f"{base} ({', '.join(details)})"
-    await _send_message(content=base)
->>>>>>> 883d922e
+
 
     # 3) Run chain
     provider = get_provider(model)
