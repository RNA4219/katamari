from __future__ import annotations

import math
import os
from typing import Any, Callable, Dict, Iterable, Mapping, Optional, Sequence, Tuple, cast

Message = Mapping[str, Any]
Embedder = Callable[[str], Sequence[float]]
_Signature = Tuple[Tuple[str, str], ...]

_EMBEDDER_CACHE: Dict[str, Tuple[_Signature, Embedder]] = {}


def _norm(vec: Sequence[float]) -> float:
    return math.sqrt(sum(v * v for v in vec))


def _cosine_similarity(a: Sequence[float], b: Sequence[float]) -> Optional[float]:
    if not a or not b:
        return None
    denom = _norm(a) * _norm(b)
    if denom == 0:
        return None
    return round(sum(x * y for x, y in zip(a, b)) / denom, 3)


def _aggregate(messages: Iterable[Message]) -> str:
    return "\n".join(m.get("content", "") for m in messages if m.get("content"))


def _build_openai_embedder() -> Optional[Embedder]:
    api_key = os.getenv("OPENAI_API_KEY")
    if not api_key:
        return None
    try:
        from openai import OpenAI
    except ImportError:
        return None
    model = os.getenv("SEMANTIC_RETENTION_OPENAI_MODEL", "text-embedding-3-large")
    client = OpenAI(api_key=api_key)

    def _embed(text: str) -> Sequence[float]:
        response = client.embeddings.create(model=model, input=text)
        return cast(Sequence[float], response.data[0].embedding)

    return _embed


def _build_gemini_embedder() -> Optional[Embedder]:
    api_key = None
    for env_var in ("GOOGLE_GEMINI_API_KEY", "GEMINI_API_KEY"):
        value = os.getenv(env_var)
        if value:
            api_key = value
            break
    if not api_key:
        api_key = os.getenv("GOOGLE_API_KEY")
    if not api_key:
        return None
    try:
        import google.generativeai as genai
    except ImportError:
        return None
    model = os.getenv("SEMANTIC_RETENTION_GEMINI_MODEL", "text-embedding-004")
    configure = getattr(genai, "configure", None)
    if callable(configure):
        configure(api_key=api_key)
    else:  # pragma: no cover - defensive guard
        return None

    def _embed(text: str) -> Sequence[float]:
        embed_content = getattr(genai, "embed_content", None)
        if not callable(embed_content):
            raise RuntimeError("Gemini embed_content API unavailable")
        response = embed_content(model=model, content=text)
        embedding = response.get("embedding")
        if embedding is None:
            raise ValueError("Gemini embedding response missing 'embedding'")
        return cast(Sequence[float], embedding)

    return _embed


def _provider_signature(provider: str) -> _Signature:
    if provider == "openai":
        env_vars = ("OPENAI_API_KEY", "SEMANTIC_RETENTION_OPENAI_MODEL")
    elif provider == "gemini":
        env_vars = (
            "GOOGLE_GEMINI_API_KEY",
            "GEMINI_API_KEY",
            "GOOGLE_API_KEY",
            "SEMANTIC_RETENTION_GEMINI_MODEL",
        )
    else:
        env_vars = ()
    return tuple((name, os.getenv(name, "") or "") for name in env_vars)


def get_embedder(provider: str) -> Optional[Embedder]:
    key = provider.lower()
<<<<<<< HEAD
    signature = _provider_signature(key)

    cached = _EMBEDDER_CACHE.get(key)
    if cached is not None:
        cached_signature, embedder = cached
        if cached_signature == signature:
            return embedder
        _EMBEDDER_CACHE.pop(key, None)

=======
>>>>>>> 3b66a657
    builder: Optional[Callable[[], Optional[Embedder]]]
    if key == "openai":
        builder = _build_openai_embedder
    elif key == "gemini":
        builder = _build_gemini_embedder
    else:
        return None

    signature = _provider_signature(key)
    cached = _EMBEDDER_CACHE.get(key)
    if cached is not None:
        cached_signature, cached_embedder = cached
        if cached_signature == signature:
            return cached_embedder

    embedder = builder()
    if embedder is None:
        return None
    _EMBEDDER_CACHE[key] = (signature, embedder)
    return embedder


def reset_embedder_cache() -> None:
    _EMBEDDER_CACHE.clear()


def compute_semantic_retention(
    before: Iterable[Message],
    after: Iterable[Message],
    embedder: Optional[Embedder] = None,
) -> Optional[float]:
    provider = os.getenv("SEMANTIC_RETENTION_PROVIDER", "").strip().lower()
    if embedder is None:
        if provider in {"", "none", "off", "0", "false"}:
            return None
        embedder = get_embedder(provider)
        if embedder is None:
            return None
    before_text = _aggregate(before)
    after_text = _aggregate(after)
    if not before_text or not after_text:
        return None
    before_vec = list(embedder(before_text))
    after_vec = list(embedder(after_text))
    return _cosine_similarity(before_vec, after_vec)<|MERGE_RESOLUTION|>--- conflicted
+++ resolved
@@ -98,7 +98,6 @@
 
 def get_embedder(provider: str) -> Optional[Embedder]:
     key = provider.lower()
-<<<<<<< HEAD
     signature = _provider_signature(key)
 
     cached = _EMBEDDER_CACHE.get(key)
@@ -108,8 +107,6 @@
             return embedder
         _EMBEDDER_CACHE.pop(key, None)
 
-=======
->>>>>>> 3b66a657
     builder: Optional[Callable[[], Optional[Embedder]]]
     if key == "openai":
         builder = _build_openai_embedder
