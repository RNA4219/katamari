--- conflicted
+++ resolved
@@ -100,7 +100,6 @@
 
 def get_embedder(provider: str) -> Optional[Embedder]:
     key = provider.lower()
-<<<<<<< HEAD
     current_signature = _provider_signature(key)
     if key in _EMBEDDER_CACHE:
         cached = _EMBEDDER_CACHE[key]
@@ -109,15 +108,6 @@
         cached_signature, cached_embedder = cached
         if cached_signature == current_signature:
             return cached_embedder
-=======
-    signature = _provider_signature(key)
-
-    cached = _EMBEDDER_CACHE.get(key)
-    if cached is not None:
-        cached_signature, embedder = cached
-        if cached_signature == signature:
-            return embedder
->>>>>>> 3d0f1e6a
         _EMBEDDER_CACHE.pop(key, None)
 
     builder: Optional[Callable[[], Optional[Embedder]]]
@@ -138,11 +128,7 @@
     embedder = builder()
     if embedder is None:
         return None
-<<<<<<< HEAD
     _EMBEDDER_CACHE[key] = (current_signature, embedder)
-=======
-    _EMBEDDER_CACHE[key] = (signature, embedder)
->>>>>>> 3d0f1e6a
     return embedder
 
 
