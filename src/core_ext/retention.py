from __future__ import annotations

import math
import os
from typing import Any, Callable, Dict, Iterable, Mapping, Optional, Sequence, Tuple, cast

Message = Mapping[str, Any]
Embedder = Callable[[str], Sequence[float]]
_Signature = Tuple[Tuple[str, str], ...]
_CacheEntry = Tuple[_Signature, Embedder]

_EMBEDDER_CACHE: Dict[str, _CacheEntry] = {}


def _norm(vec: Sequence[float]) -> float:
    return math.sqrt(sum(v * v for v in vec))


def _cosine_similarity(a: Sequence[float], b: Sequence[float]) -> Optional[float]:
    if not a or not b:
        return None
    denom = _norm(a) * _norm(b)
    if denom == 0:
        return None
    return round(sum(x * y for x, y in zip(a, b)) / denom, 3)


def _aggregate(messages: Iterable[Message]) -> str:
    return "\n".join(m.get("content", "") for m in messages if m.get("content"))


def _build_openai_embedder() -> Optional[Embedder]:
    api_key = os.getenv("OPENAI_API_KEY")
    if not api_key:
        return None
    try:
        from openai import OpenAI
    except ImportError:
        return None
    model = os.getenv("SEMANTIC_RETENTION_OPENAI_MODEL", "text-embedding-3-large")
    client = OpenAI(api_key=api_key)

    def _embed(text: str) -> Sequence[float]:
        response = client.embeddings.create(model=model, input=text)
        return cast(Sequence[float], response.data[0].embedding)

    return _embed


def _build_gemini_embedder() -> Optional[Embedder]:
    api_key = None
    for env_var in ("GOOGLE_GEMINI_API_KEY", "GEMINI_API_KEY"):
        value = os.getenv(env_var)
        if value:
            api_key = value
            break
    if not api_key:
        api_key = os.getenv("GOOGLE_API_KEY")
    if not api_key:
        return None
    try:
        import google.generativeai as genai
    except ImportError:
        return None
    model = os.getenv("SEMANTIC_RETENTION_GEMINI_MODEL", "text-embedding-004")
    configure = getattr(genai, "configure", None)
    if callable(configure):
        configure(api_key=api_key)
    else:  # pragma: no cover - defensive guard
        return None

    def _embed(text: str) -> Sequence[float]:
        embed_content = getattr(genai, "embed_content", None)
        if not callable(embed_content):
            raise RuntimeError("Gemini embed_content API unavailable")
        response = embed_content(model=model, content=text)
        embedding = response.get("embedding")
        if embedding is None:
            raise ValueError("Gemini embedding response missing 'embedding'")
        return cast(Sequence[float], embedding)

    return _embed


def _provider_signature(provider: str) -> _Signature:
    env_vars: Tuple[str, ...]
    if provider == "openai":
        env_vars = ("OPENAI_API_KEY", "SEMANTIC_RETENTION_OPENAI_MODEL")
    elif provider == "gemini":
        env_vars = (
            "GOOGLE_GEMINI_API_KEY",
            "GEMINI_API_KEY",
            "GOOGLE_API_KEY",
            "SEMANTIC_RETENTION_GEMINI_MODEL",
        )
    else:
        env_vars = ()
    return tuple((name, os.getenv(name, "") or "") for name in env_vars)


def get_embedder(provider: str) -> Optional[Embedder]:
    key = provider.lower()
<<<<<<< HEAD
    current_signature = _provider_signature(key)
=======
    signature = _provider_signature(key)
>>>>>>> 7c4c6c9d
    cached = _EMBEDDER_CACHE.get(key)
    if cached is not None:
        cached_signature, cached_embedder = cached
        if cached_signature == signature:
            return cached_embedder

    builder: Optional[Callable[[], Optional[Embedder]]]
    if key == "openai":
        builder = _build_openai_embedder
    elif key == "gemini":
        builder = _build_gemini_embedder
    else:
        return None

    embedder = builder()
    if embedder is None:
        _EMBEDDER_CACHE.pop(key, None)
        return None
    _EMBEDDER_CACHE[key] = (signature, embedder)
    return embedder


def reset_embedder_cache() -> None:
    _EMBEDDER_CACHE.clear()


def compute_semantic_retention(
    before: Iterable[Message],
    after: Iterable[Message],
    embedder: Optional[Embedder] = None,
) -> Optional[float]:
    provider = os.getenv("SEMANTIC_RETENTION_PROVIDER", "").strip().lower()
    if embedder is None:
        if provider in {"", "none", "off", "0", "false"}:
            return None
        embedder = get_embedder(provider)
        if embedder is None:
            return None
    before_text = _aggregate(before)
    after_text = _aggregate(after)
    if not before_text or not after_text:
        return None
    before_vec = list(embedder(before_text))
    after_vec = list(embedder(after_text))
    return _cosine_similarity(before_vec, after_vec)<|MERGE_RESOLUTION|>--- conflicted
+++ resolved
@@ -100,11 +100,7 @@
 
 def get_embedder(provider: str) -> Optional[Embedder]:
     key = provider.lower()
-<<<<<<< HEAD
     current_signature = _provider_signature(key)
-=======
-    signature = _provider_signature(key)
->>>>>>> 7c4c6c9d
     cached = _EMBEDDER_CACHE.get(key)
     if cached is not None:
         cached_signature, cached_embedder = cached
