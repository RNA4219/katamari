from __future__ import annotations

import math
import os
from typing import Any, Callable, Dict, Iterable, Mapping, Optional, Sequence, Tuple, cast

Message = Mapping[str, Any]
Embedder = Callable[[str], Sequence[float]]
_Signature = Tuple[Tuple[str, str], ...]

_EMBEDDER_CACHE: Dict[str, Tuple[_Signature, Embedder]] = {}


def _norm(vec: Sequence[float]) -> float:
    return math.sqrt(sum(v * v for v in vec))


def _cosine_similarity(a: Sequence[float], b: Sequence[float]) -> Optional[float]:
    if not a or not b:
        return None
    denom = _norm(a) * _norm(b)
    if denom == 0:
        return None
    return round(sum(x * y for x, y in zip(a, b)) / denom, 3)


def _aggregate(messages: Iterable[Message]) -> str:
    return "\n".join(m.get("content", "") for m in messages if m.get("content"))


def _build_openai_embedder() -> Optional[Embedder]:
    api_key = os.getenv("OPENAI_API_KEY")
    if not api_key:
        return None
    try:
        from openai import OpenAI
    except ImportError:
        return None
    model = os.getenv("SEMANTIC_RETENTION_OPENAI_MODEL", "text-embedding-3-large")
    client = OpenAI(api_key=api_key)

    def _embed(text: str) -> Sequence[float]:
        response = client.embeddings.create(model=model, input=text)
        return cast(Sequence[float], response.data[0].embedding)

    return _embed


def _build_gemini_embedder() -> Optional[Embedder]:
    api_key = None
    for env_var in ("GOOGLE_GEMINI_API_KEY", "GEMINI_API_KEY"):
        value = os.getenv(env_var)
        if value:
            api_key = value
            break
    if not api_key:
        api_key = os.getenv("GOOGLE_API_KEY")
    if not api_key:
        return None
    try:
        import google.generativeai as genai
    except ImportError:
        return None
    model = os.getenv("SEMANTIC_RETENTION_GEMINI_MODEL", "text-embedding-004")
    configure = getattr(genai, "configure", None)
    if callable(configure):
        configure(api_key=api_key)
    else:  # pragma: no cover - defensive guard
        return None

    def _embed(text: str) -> Sequence[float]:
        embed_content = getattr(genai, "embed_content", None)
        if not callable(embed_content):
            raise RuntimeError("Gemini embed_content API unavailable")
        response = embed_content(model=model, content=text)
        embedding = response.get("embedding")
        if embedding is None:
            raise ValueError("Gemini embedding response missing 'embedding'")
        return cast(Sequence[float], embedding)

    return _embed


def _provider_signature(provider: str) -> _Signature:
    if provider == "openai":
        env_vars = ("OPENAI_API_KEY", "SEMANTIC_RETENTION_OPENAI_MODEL")
    elif provider == "gemini":
        env_vars = (
            "GOOGLE_GEMINI_API_KEY",
            "GEMINI_API_KEY",
            "GOOGLE_API_KEY",
            "SEMANTIC_RETENTION_GEMINI_MODEL",
        )
    else:
        env_vars = ()
    return tuple((name, os.getenv(name, "") or "") for name in env_vars)


def get_embedder(provider: str) -> Optional[Embedder]:
    key = provider.lower()
<<<<<<< HEAD
    cached = _EMBEDDER_CACHE.get(key)
    if cached is not None:
        return cached

    builder: Optional[Callable[[], Optional[Embedder]]]
    if key == "openai":
        builder = _build_openai_embedder
    elif key == "gemini":
        builder = _build_gemini_embedder
    else:
        _EMBEDDER_CACHE[key] = None
        return None

    embedder = builder()
    if embedder is None:
        _EMBEDDER_CACHE.pop(key, None)
        return None
    _EMBEDDER_CACHE[key] = embedder
=======
    signature = _provider_signature(key)
    cached = _EMBEDDER_CACHE.get(key)
    if cached is not None:
        cached_signature, embedder = cached
        if cached_signature == signature:
            return embedder
    if key == "openai":
        embedder = _build_openai_embedder()
    elif key == "gemini":
        embedder = _build_gemini_embedder()
    else:
        _EMBEDDER_CACHE.pop(key, None)
        return None
    if embedder is None:
        _EMBEDDER_CACHE.pop(key, None)
        return None
    _EMBEDDER_CACHE[key] = (signature, embedder)
>>>>>>> 08d53b1e
    return embedder


def compute_semantic_retention(
    before: Iterable[Message],
    after: Iterable[Message],
    embedder: Optional[Embedder] = None,
) -> Optional[float]:
    provider = os.getenv("SEMANTIC_RETENTION_PROVIDER", "").strip().lower()
    if embedder is None:
        if provider in {"", "none", "off", "0", "false"}:
            return None
        embedder = get_embedder(provider)
        if embedder is None:
            return None
    before_text = _aggregate(before)
    after_text = _aggregate(after)
    if not before_text or not after_text:
        return None
    before_vec = list(embedder(before_text))
    after_vec = list(embedder(after_text))
    return _cosine_similarity(before_vec, after_vec)<|MERGE_RESOLUTION|>--- conflicted
+++ resolved
@@ -98,7 +98,6 @@
 
 def get_embedder(provider: str) -> Optional[Embedder]:
     key = provider.lower()
-<<<<<<< HEAD
     cached = _EMBEDDER_CACHE.get(key)
     if cached is not None:
         return cached
@@ -117,25 +116,6 @@
         _EMBEDDER_CACHE.pop(key, None)
         return None
     _EMBEDDER_CACHE[key] = embedder
-=======
-    signature = _provider_signature(key)
-    cached = _EMBEDDER_CACHE.get(key)
-    if cached is not None:
-        cached_signature, embedder = cached
-        if cached_signature == signature:
-            return embedder
-    if key == "openai":
-        embedder = _build_openai_embedder()
-    elif key == "gemini":
-        embedder = _build_gemini_embedder()
-    else:
-        _EMBEDDER_CACHE.pop(key, None)
-        return None
-    if embedder is None:
-        _EMBEDDER_CACHE.pop(key, None)
-        return None
-    _EMBEDDER_CACHE[key] = (signature, embedder)
->>>>>>> 08d53b1e
     return embedder
 
 
