--- conflicted
+++ resolved
@@ -2,14 +2,11 @@
 from __future__ import annotations
 
 import os
-<<<<<<< HEAD
-from typing import TYPE_CHECKING, Any, AsyncIterator, Mapping, Sequence, cast
+from typing import TYPE_CHECKING, Any, AsyncIterator, Callable, Mapping, Sequence, cast
 
 if TYPE_CHECKING:  # pragma: no cover - import only for type checking
     from openai import AsyncOpenAI
-=======
-from typing import TYPE_CHECKING, Any, AsyncIterator, Callable, Mapping, Sequence, cast
->>>>>>> 8f5bd6d1
+
 
 MessageParam = Mapping[str, object]
 
@@ -51,13 +48,9 @@
 
 class OpenAIProvider:
     def __init__(self) -> None:
-<<<<<<< HEAD
-        async_openai_cls = _import_async_openai()
-        self.client = async_openai_cls(api_key=os.getenv("OPENAI_API_KEY"))
-=======
-        client_factory = _resolve_async_openai()
-        self.client = client_factory(api_key=os.getenv("OPENAI_API_KEY"))
->>>>>>> 8f5bd6d1
+        async_openai_factory = _resolve_async_openai()
+        self.client = async_openai_factory(api_key=os.getenv("OPENAI_API_KEY"))
+
 
     async def stream(
         self,
