from __future__ import annotations

import os
from typing import TYPE_CHECKING, Any, AsyncIterator, Callable, Mapping, Optional, Sequence, cast

MessageParam = Mapping[str, object]

_MISSING_OPENAI_MESSAGE = (
    'OpenAI provider requires openai>=1.30.0. Upgrade via `pip install --upgrade "openai>=1.30.0"`.'
)

if TYPE_CHECKING:
    from openai import AsyncOpenAI as AsyncOpenAIClient
else:  # pragma: no cover - used only for typing fallbacks at runtime
    class AsyncOpenAIClient:  # type: ignore[too-few-public-methods]
        """Runtime placeholder for the OpenAI async client."""

        ...

AsyncOpenAIFactory = Callable[..., AsyncOpenAIClient]

AsyncOpenAI: Optional[AsyncOpenAIFactory] = None
_async_openai_factory: Optional[AsyncOpenAIFactory] = None
_openai_module: Any | None = None
<<<<<<< HEAD
AsyncOpenAI: Optional[AsyncOpenAIFactory] = None
=======


def _register_async_openai(factory: AsyncOpenAIFactory) -> AsyncOpenAIFactory:
    global AsyncOpenAI, _async_openai_factory
    _async_openai_factory = factory
    AsyncOpenAI = factory
    return factory

>>>>>>> 927de157
try:  # pragma: no cover - import only when available
    import openai as _imported_openai  # type: ignore[import-not-found]
except ModuleNotFoundError:  # pragma: no cover - tested via unit test
    pass
except ImportError:
    raise
else:
    _openai_module = _imported_openai
<<<<<<< HEAD
    _imported_async_openai = getattr(_imported_openai, "AsyncOpenAI", None)
    if callable(_imported_async_openai):
        AsyncOpenAI = cast(AsyncOpenAIFactory, _imported_async_openai)
        _async_openai_factory = AsyncOpenAI


def _resolve_async_openai() -> AsyncOpenAIFactory:
    global AsyncOpenAI, _async_openai_factory, _openai_module
    if AsyncOpenAI is not None and callable(AsyncOpenAI):
        if _async_openai_factory is not AsyncOpenAI:
            _async_openai_factory = AsyncOpenAI
        return AsyncOpenAI
=======
    candidate = getattr(_imported_openai, "AsyncOpenAI", None)
    if callable(candidate):
        _register_async_openai(cast(AsyncOpenAIFactory, candidate))


def _resolve_async_openai() -> AsyncOpenAIFactory:
    global _async_openai_factory, _openai_module
    if AsyncOpenAI is not None and callable(AsyncOpenAI):
        _async_openai_factory = cast(AsyncOpenAIFactory, AsyncOpenAI)
        return _async_openai_factory
>>>>>>> 927de157
    if _async_openai_factory is not None:
        return _async_openai_factory
    try:
        if _openai_module is None:
            import openai as runtime_openai  # type: ignore[import-not-found]
        else:
            runtime_openai = _openai_module
    except ModuleNotFoundError as exc:  # pragma: no cover - tested via unit test
        raise ImportError(_MISSING_OPENAI_MESSAGE) from exc
    except ImportError:  # pragma: no cover - tested via unit test
        raise
    candidate = getattr(runtime_openai, "AsyncOpenAI", None)
    if not callable(candidate):
        raise ImportError(_MISSING_OPENAI_MESSAGE)
    _openai_module = runtime_openai
<<<<<<< HEAD
    AsyncOpenAI = cast(AsyncOpenAIFactory, candidate)
    _async_openai_factory = AsyncOpenAI
    return _async_openai_factory
=======
    return _register_async_openai(cast(AsyncOpenAIFactory, candidate))
>>>>>>> 927de157


class OpenAIProvider:
    def __init__(self) -> None:
        async_openai_factory = _resolve_async_openai()
        self.client = async_openai_factory(api_key=os.getenv("OPENAI_API_KEY"))


    async def stream(
        self,
        model: str,
        messages: Sequence[MessageParam],
        **opts: Any,
    ) -> AsyncIterator[str]:
        stream = await self.client.chat.completions.create(
            model=model,
            messages=cast(Any, messages),
            stream=True,
            **opts,
        )
        stream_iter = cast(AsyncIterator[Any], stream)
        async for part in stream_iter:
            choice = getattr(part, "choices", [None])[0]
            delta = getattr(choice, "delta", None)
            content = getattr(delta, "content", "") if delta is not None else ""
            if content:
                yield str(content)

    async def complete(
        self,
        model: str,
        messages: Sequence[MessageParam],
        **opts: Any,
    ) -> str:
        response = await self.client.chat.completions.create(
            model=model,
            messages=cast(Any, messages),
            stream=False,
            **opts,
        )
        completion = cast(Any, response)
        choice = completion.choices[0]
        content = getattr(choice.message, "content", "")
        return str(content or "")<|MERGE_RESOLUTION|>--- conflicted
+++ resolved
@@ -22,18 +22,7 @@
 AsyncOpenAI: Optional[AsyncOpenAIFactory] = None
 _async_openai_factory: Optional[AsyncOpenAIFactory] = None
 _openai_module: Any | None = None
-<<<<<<< HEAD
 AsyncOpenAI: Optional[AsyncOpenAIFactory] = None
-=======
-
-
-def _register_async_openai(factory: AsyncOpenAIFactory) -> AsyncOpenAIFactory:
-    global AsyncOpenAI, _async_openai_factory
-    _async_openai_factory = factory
-    AsyncOpenAI = factory
-    return factory
-
->>>>>>> 927de157
 try:  # pragma: no cover - import only when available
     import openai as _imported_openai  # type: ignore[import-not-found]
 except ModuleNotFoundError:  # pragma: no cover - tested via unit test
@@ -42,7 +31,6 @@
     raise
 else:
     _openai_module = _imported_openai
-<<<<<<< HEAD
     _imported_async_openai = getattr(_imported_openai, "AsyncOpenAI", None)
     if callable(_imported_async_openai):
         AsyncOpenAI = cast(AsyncOpenAIFactory, _imported_async_openai)
@@ -55,18 +43,6 @@
         if _async_openai_factory is not AsyncOpenAI:
             _async_openai_factory = AsyncOpenAI
         return AsyncOpenAI
-=======
-    candidate = getattr(_imported_openai, "AsyncOpenAI", None)
-    if callable(candidate):
-        _register_async_openai(cast(AsyncOpenAIFactory, candidate))
-
-
-def _resolve_async_openai() -> AsyncOpenAIFactory:
-    global _async_openai_factory, _openai_module
-    if AsyncOpenAI is not None and callable(AsyncOpenAI):
-        _async_openai_factory = cast(AsyncOpenAIFactory, AsyncOpenAI)
-        return _async_openai_factory
->>>>>>> 927de157
     if _async_openai_factory is not None:
         return _async_openai_factory
     try:
@@ -82,13 +58,9 @@
     if not callable(candidate):
         raise ImportError(_MISSING_OPENAI_MESSAGE)
     _openai_module = runtime_openai
-<<<<<<< HEAD
     AsyncOpenAI = cast(AsyncOpenAIFactory, candidate)
     _async_openai_factory = AsyncOpenAI
     return _async_openai_factory
-=======
-    return _register_async_openai(cast(AsyncOpenAIFactory, candidate))
->>>>>>> 927de157
 
 
 class OpenAIProvider:
