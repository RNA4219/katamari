from __future__ import annotations

import os
from typing import TYPE_CHECKING, Any, AsyncIterator, Callable, Mapping, Optional, Sequence, cast

MessageParam = Mapping[str, object]

_MISSING_OPENAI_MESSAGE = (
    'OpenAI provider requires openai>=1.30.0. Upgrade via `pip install --upgrade "openai>=1.30.0"`.'
)

if TYPE_CHECKING:
    from openai import AsyncOpenAI as AsyncOpenAIClient
else:  # pragma: no cover - used only for typing fallbacks at runtime
    class AsyncOpenAIClient:  # type: ignore[too-few-public-methods]
        """Runtime placeholder for the OpenAI async client."""

        ...

AsyncOpenAIFactory = Callable[..., AsyncOpenAIClient]

_async_openai_factory: Optional[AsyncOpenAIFactory] = None
try:  # pragma: no cover - import only when available
    from openai import AsyncOpenAI as _imported_async_openai
except ModuleNotFoundError:  # pragma: no cover - tested via unit test
    pass
except ImportError as exc:  # pragma: no cover - tested via unit test
    if "AsyncOpenAI" not in str(exc):
        raise
else:
<<<<<<< HEAD
    if hasattr(openai, "AsyncOpenAI"):
        _async_openai_factory = cast(AsyncOpenAIFactory, openai.AsyncOpenAI)
=======
    _async_openai_factory = cast(AsyncOpenAIFactory, _imported_async_openai)
>>>>>>> e4ccb8b1


def _resolve_async_openai() -> AsyncOpenAIFactory:
    global _async_openai_factory
    if _async_openai_factory is not None:
        return _async_openai_factory
    try:
        from openai import AsyncOpenAI as runtime_async_openai
    except ModuleNotFoundError as exc:  # pragma: no cover - tested via unit test
        raise ImportError(_MISSING_OPENAI_MESSAGE) from exc
    except ImportError as exc:  # pragma: no cover - tested via unit test
        if "AsyncOpenAI" not in str(exc):
            raise
        raise ImportError(_MISSING_OPENAI_MESSAGE) from exc
    _async_openai_factory = cast(AsyncOpenAIFactory, runtime_async_openai)
    return _async_openai_factory


class OpenAIProvider:
    def __init__(self) -> None:
        async_openai_factory = _resolve_async_openai()
        self.client = async_openai_factory(api_key=os.getenv("OPENAI_API_KEY"))


    async def stream(
        self,
        model: str,
        messages: Sequence[MessageParam],
        **opts: Any,
    ) -> AsyncIterator[str]:
        stream = await self.client.chat.completions.create(
            model=model,
            messages=cast(Any, messages),
            stream=True,
            **opts,
        )
        stream_iter = cast(AsyncIterator[Any], stream)
        async for part in stream_iter:
            choice = getattr(part, "choices", [None])[0]
            delta = getattr(choice, "delta", None)
            content = getattr(delta, "content", "") if delta is not None else ""
            if content:
                yield str(content)

    async def complete(
        self,
        model: str,
        messages: Sequence[MessageParam],
        **opts: Any,
    ) -> str:
        response = await self.client.chat.completions.create(
            model=model,
            messages=cast(Any, messages),
            stream=False,
            **opts,
        )
        completion = cast(Any, response)
        choice = completion.choices[0]
        content = getattr(choice.message, "content", "")
        return str(content or "")<|MERGE_RESOLUTION|>--- conflicted
+++ resolved
@@ -28,12 +28,8 @@
     if "AsyncOpenAI" not in str(exc):
         raise
 else:
-<<<<<<< HEAD
     if hasattr(openai, "AsyncOpenAI"):
         _async_openai_factory = cast(AsyncOpenAIFactory, openai.AsyncOpenAI)
-=======
-    _async_openai_factory = cast(AsyncOpenAIFactory, _imported_async_openai)
->>>>>>> e4ccb8b1
 
 
 def _resolve_async_openai() -> AsyncOpenAIFactory:
