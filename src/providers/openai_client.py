from __future__ import annotations

import os
from typing import TYPE_CHECKING, Any, AsyncIterator, Callable, Mapping, Optional, Sequence, cast

MessageParam = Mapping[str, object]

_MISSING_OPENAI_MESSAGE = (
    "OpenAI provider requires the 'openai' package. Install it with `pip install openai`."
)

if TYPE_CHECKING:
    from openai import AsyncOpenAI

    AsyncOpenAIFactory = Callable[..., AsyncOpenAI]
else:
    AsyncOpenAIFactory = Callable[..., Any]

try:  # pragma: no cover - import only when available
    from openai import AsyncOpenAI as _AsyncOpenAI
except ModuleNotFoundError:  # pragma: no cover - tested via unit test
    _AsyncOpenAI = None  # type: ignore[assignment]

AsyncOpenAI: Optional[AsyncOpenAIFactory]
if _AsyncOpenAI is not None:
    AsyncOpenAI = cast(AsyncOpenAIFactory, _AsyncOpenAI)
else:
    AsyncOpenAI = None


def _resolve_async_openai() -> AsyncOpenAIFactory:
    global AsyncOpenAI
    if AsyncOpenAI is not None:
        return cast(AsyncOpenAIFactory, AsyncOpenAI)
    try:
<<<<<<< HEAD
        from openai import AsyncOpenAI as runtime_async_openai
    except ModuleNotFoundError as exc:  # pragma: no cover - tested via unit test
        raise ImportError(
            "OpenAI provider requires the 'openai' package. Install it with `pip install openai`."
        ) from exc
    AsyncOpenAI = cast(AsyncOpenAIFactory, runtime_async_openai)
=======
        from openai import AsyncOpenAI
    except ModuleNotFoundError as exc:
        raise ImportError(_MISSING_OPENAI_MESSAGE) from exc
>>>>>>> caa10533
    return cast(AsyncOpenAIFactory, AsyncOpenAI)


class OpenAIProvider:
    def __init__(self) -> None:
        async_openai_factory = _resolve_async_openai()
        self.client = async_openai_factory(api_key=os.getenv("OPENAI_API_KEY"))


    async def stream(
        self,
        model: str,
        messages: Sequence[MessageParam],
        **opts: Any,
    ) -> AsyncIterator[str]:
        stream = await self.client.chat.completions.create(
            model=model,
            messages=cast(Any, messages),
            stream=True,
            **opts,
        )
        stream_iter = cast(AsyncIterator[Any], stream)
        async for part in stream_iter:
            choice = getattr(part, "choices", [None])[0]
            delta = getattr(choice, "delta", None)
            content = getattr(delta, "content", "") if delta is not None else ""
            if content:
                yield str(content)

    async def complete(
        self,
        model: str,
        messages: Sequence[MessageParam],
        **opts: Any,
    ) -> str:
        response = await self.client.chat.completions.create(
            model=model,
            messages=cast(Any, messages),
            stream=False,
            **opts,
        )
        completion = cast(Any, response)
        choice = completion.choices[0]
        content = getattr(choice.message, "content", "")
        return str(content or "")<|MERGE_RESOLUTION|>--- conflicted
+++ resolved
@@ -33,18 +33,12 @@
     if AsyncOpenAI is not None:
         return cast(AsyncOpenAIFactory, AsyncOpenAI)
     try:
-<<<<<<< HEAD
         from openai import AsyncOpenAI as runtime_async_openai
     except ModuleNotFoundError as exc:  # pragma: no cover - tested via unit test
         raise ImportError(
             "OpenAI provider requires the 'openai' package. Install it with `pip install openai`."
         ) from exc
     AsyncOpenAI = cast(AsyncOpenAIFactory, runtime_async_openai)
-=======
-        from openai import AsyncOpenAI
-    except ModuleNotFoundError as exc:
-        raise ImportError(_MISSING_OPENAI_MESSAGE) from exc
->>>>>>> caa10533
     return cast(AsyncOpenAIFactory, AsyncOpenAI)
 
 
