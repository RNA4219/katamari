"""Structured logging behavior for :func:`src.app.on_message`."""

from __future__ import annotations

import json
import math
import os
import sys
import uuid
from dataclasses import dataclass
from importlib import import_module
from pathlib import Path
from typing import Any, AsyncIterator, Dict, Iterable, Iterator, List

import pytest


@dataclass
class _DummyMessage:
    content: str


class _StubUserSession:
    def __init__(self) -> None:
        self._store: Dict[str, Any] = {}

    def get(self, key: str) -> Any:
        return self._store.get(key)

    def set(self, key: str, value: Any) -> None:
        self._store[key] = value


class _StubOutboundMessage:
    sent: List[str] = []

    def __init__(self, content: str) -> None:
        self.content = content
        self.__class__.sent.append(content)

    async def send(self) -> None:  # pragma: no cover - exercised indirectly
        self.__class__.sent.append(self.content)


class _StubStep:
    def __init__(self, name: str, *, type: str, show_input: bool) -> None:  # noqa: A002 - Chainlit signature
        self.name = name
        self.type = type
        self.show_input = show_input
        self.tokens: List[str] = []
        self.input: str | None = None
        self.output: str | None = None

    async def __aenter__(self) -> "_StubStep":
        return self

    async def __aexit__(self, exc_type, exc, tb) -> None:
        return None

    async def stream_token(self, token: str) -> None:
        self.tokens.append(token)


class _StubProvider:
    def __init__(self, chunks: Iterable[str] | None = None, *, error: BaseException | None = None) -> None:
        self._chunks = list(chunks or [])
        self._error = error

    async def stream(self, model: str, messages: List[Dict[str, Any]], temperature: float) -> AsyncIterator[str]:
        if self._error:
            raise self._error
        for chunk in self._chunks:
            yield chunk


@pytest.fixture()
def app_module(tmp_path) -> Iterator[object]:
    """Load ``src.app`` with isolated Chainlit state."""

    app_root = tmp_path / "app"
    app_root.mkdir()
    previous_root = os.environ.get("CHAINLIT_APP_ROOT")
    os.environ["CHAINLIT_APP_ROOT"] = str(app_root)
    project_root = Path(__file__).resolve().parents[2]
    added_paths: list[str] = []
    for path in [project_root, project_root / "src"]:
        if str(path) not in sys.path:
            sys.path.insert(0, str(path))
            added_paths.append(str(path))
    for module_name in [name for name in sys.modules if name.startswith("chainlit")]:
        sys.modules.pop(module_name, None)
    sys.modules.pop("src.app", None)
    module = import_module("src.app")
    yield module
    for module_name in [name for name in sys.modules if name.startswith("chainlit")]:
        sys.modules.pop(module_name, None)
    sys.modules.pop("src.app", None)
    for path in added_paths:
        if path in sys.path:
            sys.path.remove(path)
    if previous_root is None:
        os.environ.pop("CHAINLIT_APP_ROOT", None)
    else:
        os.environ["CHAINLIT_APP_ROOT"] = previous_root


@pytest.fixture()
def stub_chainlit(app_module):
    session = _StubUserSession()
    session.set("model", "gpt-5-main")
    session.set("chain", "single")
    session.set("trim_tokens", 512)
    session.set("min_turns", 0)
    session.set("system", "system prompt")
    session.set("show_debug", False)
    session.set("history", [])

    app_module.cl.user_session = session
    app_module.cl.Message = _StubOutboundMessage
    app_module.cl.Step = _StubStep
    _StubOutboundMessage.sent.clear()
    return session


@pytest.fixture()
def anyio_backend() -> str:
    return "asyncio"


@pytest.mark.anyio
async def test_on_message_computes_semantic_retention(
    monkeypatch, caplog, app_module, stub_chainlit
):
    metrics = {
        "input_tokens": 120,
        "output_tokens": 60,
        "compress_ratio": 0.5,
        "semantic_retention": None,
    }
    trimmed_messages = [
        {"role": "system", "content": "system prompt"},
        {"role": "user", "content": "hello"},
    ]

    def _fake_trim(history, target_tokens, model, *, min_turns: int = 0):
        return list(trimmed_messages), dict(metrics)

    monkeypatch.setattr(app_module, "trim_messages", _fake_trim)

    observed: Dict[str, Any] = {}

    def fake_observe_trim(*, compress_ratio: float, semantic_retention: float | None = None) -> None:
        observed["compress_ratio"] = compress_ratio
        observed["semantic_retention"] = semantic_retention

    monkeypatch.setattr(app_module.METRICS_REGISTRY, "observe_trim", fake_observe_trim)

    calls: List[Dict[str, Any]] = []

    def fake_compute(before, after):
        calls.append({"before": list(before), "after": list(after)})
        return 0.8

    async def immediate_to_thread(func, /, *args, **kwargs):
        return func(*args, **kwargs)

    monkeypatch.setenv("SEMANTIC_RETENTION_PROVIDER", "stub")
    monkeypatch.setattr(app_module, "compute_semantic_retention", fake_compute)
    monkeypatch.setattr(app_module.asyncio, "to_thread", immediate_to_thread)

    provider = _StubProvider(["hi"])
    monkeypatch.setattr(app_module, "get_provider", lambda model: provider)
    monkeypatch.setattr(app_module, "get_chain_steps", lambda chain_id: ["final"])

    clock = iter([100.0, 100.1, 100.2, 100.6])
    monkeypatch.setattr(app_module, "perf_counter", lambda: next(clock), raising=False)

    with caplog.at_level("INFO", logger="katamari.request"):
        await app_module.on_message(_DummyMessage("hello"))

    assert observed == {
        "compress_ratio": metrics["compress_ratio"],
        "semantic_retention": 0.8,
    }
    assert len(calls) == 1
    assert calls[0]["before"][1]["content"] == "hello"
    assert calls[0]["after"] == trimmed_messages

    stored_metrics = app_module.cl.user_session.get("trim_metrics")
    assert stored_metrics["semantic_retention"] == pytest.approx(0.8)

    assert len(caplog.records) == 1
    payload = json.loads(caplog.records[0].msg)
    assert payload["semantic_retention"] == pytest.approx(0.8)


@pytest.mark.anyio
async def test_on_message_emits_trim_message_when_debug_disabled(
    monkeypatch, app_module, stub_chainlit
):
    metrics = {
        "input_tokens": 120,
        "output_tokens": 60,
        "compress_ratio": 0.5,
        "semantic_retention": 0.7,
    }
    trimmed_messages = [
        {"role": "system", "content": "system prompt"},
        {"role": "user", "content": "hello"},
    ]

    def _fake_trim(history, target_tokens, model, *, min_turns: int = 0):
        return list(trimmed_messages), dict(metrics)

    monkeypatch.setattr(app_module, "trim_messages", _fake_trim)

    provider = _StubProvider(["hi"])
    monkeypatch.setattr(app_module, "get_provider", lambda model: provider)
    monkeypatch.setattr(app_module, "get_chain_steps", lambda chain_id: ["final"])

    clock = iter([100.0, 100.1, 100.2, 100.6])
    monkeypatch.setattr(app_module, "perf_counter", lambda: next(clock), raising=False)

    await app_module.on_message(_DummyMessage("hello"))

    trim_messages = [
        content for content in _StubOutboundMessage.sent if "[trim]" in content
    ]

    assert trim_messages, "[trim] message should be emitted even when show_debug is False"
    assert all("ratio" not in content for content in trim_messages)
    assert all("retention" not in content for content in trim_messages)


@pytest.mark.anyio
<<<<<<< HEAD
async def test_on_message_trim_base_content_ignores_debug_toggle(
=======
async def test_on_message_records_trim_message_in_sent_buffer_when_debug_disabled(
>>>>>>> def7ec97
    monkeypatch, app_module, stub_chainlit
):
    metrics = {
        "input_tokens": 120,
        "output_tokens": 60,
        "compress_ratio": 0.5,
        "semantic_retention": 0.7,
    }
    trimmed_messages = [
        {"role": "system", "content": "system prompt"},
        {"role": "user", "content": "hello"},
    ]

    def _fake_trim(history, target_tokens, model, *, min_turns: int = 0):
        return list(trimmed_messages), dict(metrics)

    monkeypatch.setattr(app_module, "trim_messages", _fake_trim)

    provider = _StubProvider(["hi"])
    monkeypatch.setattr(app_module, "get_provider", lambda model: provider)
    monkeypatch.setattr(app_module, "get_chain_steps", lambda chain_id: ["final"])

<<<<<<< HEAD
    clock = iter([100.0, 100.1, 100.2, 100.6, 200.0, 200.1, 200.2, 200.6])
    monkeypatch.setattr(app_module, "perf_counter", lambda: next(clock), raising=False)

    stub_chainlit.set("history", [])
    stub_chainlit.set("show_debug", False)
    _StubOutboundMessage.sent.clear()

    await app_module.on_message(_DummyMessage("hello"))

    base_messages = [
        content for content in _StubOutboundMessage.sent if content.startswith("[trim]")
    ]
    assert base_messages
    base_content = base_messages[0]
    assert "retention" not in base_content

    _StubOutboundMessage.sent.clear()
    stub_chainlit.set("history", [])
    stub_chainlit.set("show_debug", True)

    await app_module.on_message(_DummyMessage("hello"))

    all_messages = list(_StubOutboundMessage.sent)
    trim_messages = [msg for msg in all_messages if msg.startswith("[trim]")]
    assert base_content in trim_messages
    assert any("retention" in msg for msg in all_messages if msg != base_content)
=======
    clock = iter([100.0, 100.1, 100.2, 100.6])
    monkeypatch.setattr(app_module, "perf_counter", lambda: next(clock), raising=False)

    await app_module.on_message(_DummyMessage("hello"))

    recorded = [content for content in _StubOutboundMessage.sent if "[trim]" in content]

    assert recorded, "Expected [trim] message to be recorded in sent buffer"
    assert all("retention" not in content for content in recorded)
>>>>>>> def7ec97


@pytest.mark.anyio
async def test_on_message_converts_string_nan_semantic_retention(
    monkeypatch, caplog, app_module, stub_chainlit
):
    metrics = {
        "input_tokens": 120,
        "output_tokens": 60,
        "compress_ratio": 0.5,
        "semantic_retention": None,
    }
    trimmed_messages = [
        {"role": "system", "content": "system prompt"},
        {"role": "user", "content": "hello"},
    ]

    def _fake_trim(history, target_tokens, model, *, min_turns: int = 0):
        return list(trimmed_messages), dict(metrics)

    monkeypatch.setattr(app_module, "trim_messages", _fake_trim)

    observed: Dict[str, Any] = {}

    def fake_observe_trim(*, compress_ratio: float, semantic_retention: float | None = None) -> None:
        observed["compress_ratio"] = compress_ratio
        observed["semantic_retention"] = semantic_retention

    monkeypatch.setattr(app_module.METRICS_REGISTRY, "observe_trim", fake_observe_trim)

    calls: List[Dict[str, Any]] = []

    def fake_compute(before, after):
        calls.append({"before": list(before), "after": list(after)})
        return "nan"

    async def immediate_to_thread(func, /, *args, **kwargs):
        return func(*args, **kwargs)

    monkeypatch.setenv("SEMANTIC_RETENTION_PROVIDER", "stub")
    monkeypatch.setattr(app_module, "compute_semantic_retention", fake_compute)
    monkeypatch.setattr(app_module.asyncio, "to_thread", immediate_to_thread)

    provider = _StubProvider(["hi"])
    monkeypatch.setattr(app_module, "get_provider", lambda model: provider)
    monkeypatch.setattr(app_module, "get_chain_steps", lambda chain_id: ["final"])

    clock = iter([100.0, 100.1, 100.2, 100.6])
    monkeypatch.setattr(app_module, "perf_counter", lambda: next(clock), raising=False)

    with caplog.at_level("INFO", logger="katamari.request"):
        await app_module.on_message(_DummyMessage("hello"))

    assert observed == {
        "compress_ratio": metrics["compress_ratio"],
        "semantic_retention": None,
    }
    assert len(calls) == 1
    assert calls[0]["before"][1]["content"] == "hello"
    assert calls[0]["after"] == trimmed_messages

    stored_metrics = app_module.cl.user_session.get("trim_metrics")
    assert stored_metrics["semantic_retention"] is None

    assert len(caplog.records) == 1
    payload = json.loads(caplog.records[0].msg)
    assert payload["semantic_retention"] is None


@pytest.mark.anyio
async def test_on_message_logs_nan_semantic_retention_as_null_json(
    monkeypatch, caplog, app_module, stub_chainlit
):
    metrics = {
        "input_tokens": 120,
        "output_tokens": 60,
        "compress_ratio": 0.5,
        "semantic_retention": None,
    }
    trimmed_messages = [
        {"role": "system", "content": "system prompt"},
        {"role": "user", "content": "hello"},
    ]

    def _fake_trim(history, target_tokens, model, *, min_turns: int = 0):
        return list(trimmed_messages), dict(metrics)

    monkeypatch.setattr(app_module, "trim_messages", _fake_trim)

    observed: Dict[str, Any] = {}

    def fake_observe_trim(*, compress_ratio: float, semantic_retention: float | None = None) -> None:
        observed["compress_ratio"] = compress_ratio
        observed["semantic_retention"] = semantic_retention

    monkeypatch.setattr(app_module.METRICS_REGISTRY, "observe_trim", fake_observe_trim)

    calls: List[Dict[str, Any]] = []

    def fake_compute(before, after):
        calls.append({"before": list(before), "after": list(after)})
        return math.nan

    async def immediate_to_thread(func, /, *args, **kwargs):
        return func(*args, **kwargs)

    monkeypatch.setenv("SEMANTIC_RETENTION_PROVIDER", "stub")
    monkeypatch.setattr(app_module, "compute_semantic_retention", fake_compute)
    monkeypatch.setattr(app_module.asyncio, "to_thread", immediate_to_thread)

    provider = _StubProvider(["hi"])
    monkeypatch.setattr(app_module, "get_provider", lambda model: provider)
    monkeypatch.setattr(app_module, "get_chain_steps", lambda chain_id: ["final"])

    clock = iter([100.0, 100.1, 100.2, 100.6])
    monkeypatch.setattr(app_module, "perf_counter", lambda: next(clock), raising=False)

    with caplog.at_level("INFO", logger="katamari.request"):
        await app_module.on_message(_DummyMessage("hello"))

    assert observed == {
        "compress_ratio": metrics["compress_ratio"],
        "semantic_retention": None,
    }
    assert len(calls) == 1
    assert calls[0]["before"][1]["content"] == "hello"
    assert calls[0]["after"] == trimmed_messages

    stored_metrics = app_module.cl.user_session.get("trim_metrics")
    assert stored_metrics["semantic_retention"] is None

    assert len(caplog.records) == 1
    payload = json.loads(caplog.records[0].msg)
    assert payload["semantic_retention"] is None
    assert "NaN" not in caplog.records[0].msg


@pytest.mark.anyio
async def test_on_message_emits_structured_log(monkeypatch, caplog, app_module, stub_chainlit):
    metrics = {
        "input_tokens": 120,
        "output_tokens": 60,
        "compress_ratio": 0.5,
        "semantic_retention": None,
    }
    trimmed_messages = [
        {"role": "system", "content": "system prompt"},
        {"role": "user", "content": "hello"},
    ]

    observed_min_turns: Dict[str, int] = {}

    def _fake_trim_messages(
        history: List[Dict[str, Any]],
        target_tokens: int,
        model: str,
        *,
        min_turns: int = 0,
    ) -> tuple[List[Dict[str, Any]], Dict[str, Any]]:
        observed_min_turns["value"] = min_turns
        return list(trimmed_messages), dict(metrics)

    monkeypatch.setattr(app_module, "trim_messages", _fake_trim_messages)

    observed: Dict[str, Any] = {}

    def fake_observe_trim(*, compress_ratio: float, semantic_retention: float | None = None) -> None:
        observed["compress_ratio"] = compress_ratio
        observed["semantic_retention"] = semantic_retention

    monkeypatch.setattr(app_module.METRICS_REGISTRY, "observe_trim", fake_observe_trim)

    provider = _StubProvider(["hi"])
    monkeypatch.setattr(app_module, "get_provider", lambda model: provider)
    monkeypatch.setattr(app_module, "get_chain_steps", lambda chain_id: ["final"])

    async def immediate_to_thread(func, /, *args, **kwargs):
        return func(*args, **kwargs)

    monkeypatch.delenv("SEMANTIC_RETENTION_PROVIDER", raising=False)
    monkeypatch.setattr(app_module.asyncio, "to_thread", immediate_to_thread)

    clock = iter([100.0, 100.1, 100.2, 100.6])
    monkeypatch.setattr(app_module, "perf_counter", lambda: next(clock), raising=False)

    stub_chainlit.set("min_turns", 2)

    with caplog.at_level("INFO", logger="katamari.request"):
        await app_module.on_message(_DummyMessage("hello"))

    assert observed_min_turns["value"] == 2

    assert observed == {
        "compress_ratio": metrics["compress_ratio"],
        "semantic_retention": None,
    }

    stored_metrics = app_module.cl.user_session.get("trim_metrics")
    assert stored_metrics["semantic_retention"] is None

    assert len(caplog.records) == 1
    payload = json.loads(caplog.records[0].msg)
    uuid.UUID(payload["req_id"])
    assert payload["status"] == "success"
    assert payload["model"] == "gpt-5-main"
    assert payload["chain"] == "single"
    assert payload["token_in"] == metrics["input_tokens"]
    assert payload["token_out"] == metrics["output_tokens"]
    assert payload["compress_ratio"] == metrics["compress_ratio"]
    assert payload["semantic_retention"] is None
    assert payload["retryable"] is None
    assert payload["latency_ms"] == pytest.approx((100.6 - 100.0) * 1000)
    steps = payload["step_latency_ms"]
    assert isinstance(steps, list)
    assert steps[0]["step"] == "Step 1: final"
    assert steps[0]["latency_ms"] == pytest.approx((100.2 - 100.1) * 1000)


class _RetryableError(RuntimeError):
    retryable = True


@pytest.mark.anyio
async def test_apply_settings_persists_min_turns(app_module, stub_chainlit):
    await app_module.apply_settings({"min_turns": 3})

    assert app_module.cl.user_session.get("min_turns") == 3


@pytest.mark.anyio
async def test_apply_settings_updates_history_system(
    monkeypatch, app_module, stub_chainlit
):
    session = app_module.cl.user_session
    session.set(
        "history",
        [
            {"role": "system", "content": "legacy persona"},
            {"role": "user", "content": "hello"},
        ],
    )

    updated_prompt = "You are Persona 2."
    monkeypatch.setattr(
        app_module,
        "compile_persona_yaml",
        lambda yaml_text: (updated_prompt, []),
    )

    await app_module.apply_settings({"persona_yaml": "name: persona"})

    history = session.get("history")
    assert history[0] == {"role": "system", "content": updated_prompt}
    assert history[1] == {"role": "user", "content": "hello"}
    assert session.get("system") == updated_prompt

    await app_module.apply_settings({"persona_yaml": ""})

    history = session.get("history")
    assert history[0] == {
        "role": "system",
        "content": app_module.DEFAULT_SYSTEM_PROMPT,
    }
    assert session.get("system") == app_module.DEFAULT_SYSTEM_PROMPT


@pytest.mark.anyio
async def test_apply_settings_updates_history_system_when_history_empty(
    monkeypatch, app_module, stub_chainlit
):
    session = app_module.cl.user_session
    session.set("history", [])

    updated_prompt = "You are Persona 3."
    monkeypatch.setattr(
        app_module,
        "compile_persona_yaml",
        lambda yaml_text: (updated_prompt, []),
    )

    await app_module.apply_settings({"persona_yaml": "name: persona"})

    assert session.get("history") == [
        {"role": "system", "content": updated_prompt},
    ]
    assert session.get("system") == updated_prompt

    await app_module.apply_settings({"persona_yaml": ""})

    assert session.get("history") == [
        {"role": "system", "content": app_module.DEFAULT_SYSTEM_PROMPT},
    ]
    assert session.get("system") == app_module.DEFAULT_SYSTEM_PROMPT


@pytest.mark.anyio
async def test_on_message_logs_retryable_error(monkeypatch, caplog, app_module, stub_chainlit):
    metrics = {
        "input_tokens": 80,
        "output_tokens": 40,
        "compress_ratio": 0.5,
        "semantic_retention": None,
    }
    trimmed_messages = [
        {"role": "system", "content": "system prompt"},
        {"role": "user", "content": "oops"},
    ]
    def _failing_trim(
        history: List[Dict[str, Any]],
        target_tokens: int,
        model: str,
        *,
        min_turns: int = 0,
    ) -> tuple[List[Dict[str, Any]], Dict[str, Any]]:
        return list(trimmed_messages), dict(metrics)

    monkeypatch.setattr(app_module, "trim_messages", _failing_trim)
    monkeypatch.setattr(app_module.METRICS_REGISTRY, "observe_trim", lambda **_: None)
    monkeypatch.setattr(app_module, "get_chain_steps", lambda chain_id: ["final"])

    error = _RetryableError("temporary")
    provider = _StubProvider(error=error)
    monkeypatch.setattr(app_module, "get_provider", lambda model: provider)

    clock = iter([10.0, 10.1, 10.2, 10.5])
    monkeypatch.setattr(app_module, "perf_counter", lambda: next(clock), raising=False)

    with caplog.at_level("INFO", logger="katamari.request"):
        with pytest.raises(_RetryableError):
            await app_module.on_message(_DummyMessage("oops"))

    assert len(caplog.records) == 1
    payload = json.loads(caplog.records[0].msg)
    uuid.UUID(payload["req_id"])
    assert payload["status"] == "failure"
    assert payload["retryable"] is True
    assert payload["error"] == "temporary"
    assert payload["token_in"] == metrics["input_tokens"]
    assert payload["token_out"] == metrics["output_tokens"]
    assert payload["compress_ratio"] == metrics["compress_ratio"]
    assert payload.get("semantic_retention") is None<|MERGE_RESOLUTION|>--- conflicted
+++ resolved
@@ -233,11 +233,8 @@
 
 
 @pytest.mark.anyio
-<<<<<<< HEAD
 async def test_on_message_trim_base_content_ignores_debug_toggle(
-=======
 async def test_on_message_records_trim_message_in_sent_buffer_when_debug_disabled(
->>>>>>> def7ec97
     monkeypatch, app_module, stub_chainlit
 ):
     metrics = {
@@ -260,10 +257,10 @@
     monkeypatch.setattr(app_module, "get_provider", lambda model: provider)
     monkeypatch.setattr(app_module, "get_chain_steps", lambda chain_id: ["final"])
 
-<<<<<<< HEAD
     clock = iter([100.0, 100.1, 100.2, 100.6, 200.0, 200.1, 200.2, 200.6])
     monkeypatch.setattr(app_module, "perf_counter", lambda: next(clock), raising=False)
 
+    # show_debug=False の状態でトリム実行
     stub_chainlit.set("history", [])
     stub_chainlit.set("show_debug", False)
     _StubOutboundMessage.sent.clear()
@@ -273,10 +270,11 @@
     base_messages = [
         content for content in _StubOutboundMessage.sent if content.startswith("[trim]")
     ]
-    assert base_messages
+    assert base_messages, "Expected [trim] message to be recorded in sent buffer"
     base_content = base_messages[0]
-    assert "retention" not in base_content
-
+    assert "retention" not in base_content, "Debug info should not appear when show_debug=False"
+
+    # 状態をクリアして show_debug=True に変更
     _StubOutboundMessage.sent.clear()
     stub_chainlit.set("history", [])
     stub_chainlit.set("show_debug", True)
@@ -285,19 +283,10 @@
 
     all_messages = list(_StubOutboundMessage.sent)
     trim_messages = [msg for msg in all_messages if msg.startswith("[trim]")]
-    assert base_content in trim_messages
-    assert any("retention" in msg for msg in all_messages if msg != base_content)
-=======
-    clock = iter([100.0, 100.1, 100.2, 100.6])
-    monkeypatch.setattr(app_module, "perf_counter", lambda: next(clock), raising=False)
-
-    await app_module.on_message(_DummyMessage("hello"))
-
-    recorded = [content for content in _StubOutboundMessage.sent if "[trim]" in content]
-
-    assert recorded, "Expected [trim] message to be recorded in sent buffer"
-    assert all("retention" not in content for content in recorded)
->>>>>>> def7ec97
+    assert base_content in trim_messages, "Base trim message should be included in debug mode"
+    assert any(
+        "retention" in msg for msg in all_messages if msg != base_content
+    ), "Debug mode should include retention info message"
 
 
 @pytest.mark.anyio
