--- conflicted
+++ resolved
@@ -270,7 +270,6 @@
 
     await app_module.on_message(_DummyMessage("hello"))
 
-<<<<<<< HEAD
 @pytest.mark.anyio
 async def test_on_message_emits_trim_and_streams_tokens_when_debug_enabled(
     monkeypatch, app_module, stub_chainlit
@@ -342,16 +341,6 @@
     trimmed_messages = [
         {"role": "system", "content": "system prompt"},
         {"role": "user", "content": "hello"},
-=======
-    assert observed_calls == [
-        {
-            "token_out": metrics["output_tokens"],
-            "token_in": metrics["input_tokens"],
-            "compress_ratio": metrics["compress_ratio"],
-            "show_retention": False,
-            "semantic_retention": metrics["semantic_retention"],
-        }
->>>>>>> aa741ea5
     ]
 
     trim_messages = [
