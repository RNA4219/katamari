"""Structured logging behavior for :func:`src.app.on_message`."""

from __future__ import annotations

import json
import os
import sys
import uuid
from dataclasses import dataclass
from importlib import import_module
from pathlib import Path
from typing import Any, AsyncIterator, Dict, Iterable, Iterator, List

import pytest


@dataclass
class _DummyMessage:
    content: str


class _StubUserSession:
    def __init__(self) -> None:
        self._store: Dict[str, Any] = {}

    def get(self, key: str) -> Any:
        return self._store.get(key)

    def set(self, key: str, value: Any) -> None:
        self._store[key] = value


class _StubOutboundMessage:
    sent: List[str] = []

    def __init__(self, content: str) -> None:
        self.content = content
        self.__class__.sent.append(content)

    async def send(self) -> None:  # pragma: no cover - exercised indirectly
        self.__class__.sent.append(self.content)


class _StubStep:
    def __init__(self, name: str, *, type: str, show_input: bool) -> None:  # noqa: A002 - Chainlit signature
        self.name = name
        self.type = type
        self.show_input = show_input
        self.tokens: List[str] = []
        self.input: str | None = None
        self.output: str | None = None

    async def __aenter__(self) -> "_StubStep":
        return self

    async def __aexit__(self, exc_type, exc, tb) -> None:
        return None

    async def stream_token(self, token: str) -> None:
        self.tokens.append(token)


class _StubProvider:
    def __init__(self, chunks: Iterable[str] | None = None, *, error: BaseException | None = None) -> None:
        self._chunks = list(chunks or [])
        self._error = error

    async def stream(self, model: str, messages: List[Dict[str, Any]], temperature: float) -> AsyncIterator[str]:
        if self._error:
            raise self._error
        for chunk in self._chunks:
            yield chunk


@pytest.fixture()
def app_module(tmp_path) -> Iterator[object]:
    """Load ``src.app`` with isolated Chainlit state."""

    app_root = tmp_path / "app"
    app_root.mkdir()
    previous_root = os.environ.get("CHAINLIT_APP_ROOT")
    os.environ["CHAINLIT_APP_ROOT"] = str(app_root)
    project_root = Path(__file__).resolve().parents[2]
    added_paths: list[str] = []
    for path in [project_root, project_root / "src"]:
        if str(path) not in sys.path:
            sys.path.insert(0, str(path))
            added_paths.append(str(path))
    for module_name in [name for name in sys.modules if name.startswith("chainlit")]:
        sys.modules.pop(module_name, None)
    sys.modules.pop("src.app", None)
    module = import_module("src.app")
    yield module
    for module_name in [name for name in sys.modules if name.startswith("chainlit")]:
        sys.modules.pop(module_name, None)
    sys.modules.pop("src.app", None)
    for path in added_paths:
        if path in sys.path:
            sys.path.remove(path)
    if previous_root is None:
        os.environ.pop("CHAINLIT_APP_ROOT", None)
    else:
        os.environ["CHAINLIT_APP_ROOT"] = previous_root


@pytest.fixture()
def stub_chainlit(app_module):
    session = _StubUserSession()
    session.set("model", "gpt-5-main")
    session.set("chain", "single")
    session.set("trim_tokens", 512)
    session.set("min_turns", 0)
    session.set("system", "system prompt")
    session.set("show_debug", False)
    session.set("history", [])

    app_module.cl.user_session = session
    app_module.cl.Message = _StubOutboundMessage
    app_module.cl.Step = _StubStep
    _StubOutboundMessage.sent.clear()
    return session


@pytest.fixture()
def anyio_backend() -> str:
    return "asyncio"


@pytest.mark.anyio
<<<<<<< HEAD
async def test_on_message_computes_semantic_retention(
    monkeypatch, caplog, app_module, stub_chainlit
):
=======
async def test_apply_settings_resets_persona_on_empty_yaml(monkeypatch, app_module, stub_chainlit):
    session = stub_chainlit
    session.set("system", app_module.DEFAULT_SYSTEM_PROMPT)
    _StubOutboundMessage.sent.clear()

    monkeypatch.setattr(
        app_module,
        "compile_persona_yaml",
        lambda yaml_str: ("persona system", []),
    )

    await app_module.apply_settings({"persona_yaml": "name: test"})
    assert session.get("system") == "persona system"

    _StubOutboundMessage.sent.clear()

    await app_module.apply_settings({"persona_yaml": ""})
    assert session.get("system") == app_module.DEFAULT_SYSTEM_PROMPT
    assert _StubOutboundMessage.sent[-1] == "[persona issues]\nPersona prompt reset to default."


@pytest.mark.anyio
async def test_on_message_emits_structured_log(monkeypatch, caplog, app_module, stub_chainlit):
>>>>>>> 573ebce0
    metrics = {
        "input_tokens": 120,
        "output_tokens": 60,
        "compress_ratio": 0.5,
        "semantic_retention": None,
    }
    trimmed_messages = [
        {"role": "system", "content": "system prompt"},
        {"role": "user", "content": "hello"},
    ]

    monkeypatch.setattr(
        app_module,
        "trim_messages",
        lambda history, target_tokens, model: (list(trimmed_messages), dict(metrics)),
    )

    observed: Dict[str, Any] = {}

    def fake_observe_trim(*, compress_ratio: float, semantic_retention: float | None = None) -> None:
        observed["compress_ratio"] = compress_ratio
        observed["semantic_retention"] = semantic_retention

    monkeypatch.setattr(app_module.METRICS_REGISTRY, "observe_trim", fake_observe_trim)

    calls: List[Dict[str, Any]] = []

    def fake_compute(before, after):
        calls.append({"before": list(before), "after": list(after)})
        return 0.8

    async def immediate_to_thread(func, /, *args, **kwargs):
        return func(*args, **kwargs)

    monkeypatch.setenv("SEMANTIC_RETENTION_PROVIDER", "stub")
    monkeypatch.setattr(app_module, "compute_semantic_retention", fake_compute)
    monkeypatch.setattr(app_module.asyncio, "to_thread", immediate_to_thread)

    provider = _StubProvider(["hi"])
    monkeypatch.setattr(app_module, "get_provider", lambda model: provider)
    monkeypatch.setattr(app_module, "get_chain_steps", lambda chain_id: ["final"])

    clock = iter([100.0, 100.1, 100.2, 100.6])
    monkeypatch.setattr(app_module, "perf_counter", lambda: next(clock), raising=False)

    with caplog.at_level("INFO", logger="katamari.request"):
        await app_module.on_message(_DummyMessage("hello"))

    assert observed == {
        "compress_ratio": metrics["compress_ratio"],
        "semantic_retention": 0.8,
    }
    assert len(calls) == 1
    assert calls[0]["before"][1]["content"] == "hello"
    assert calls[0]["after"] == trimmed_messages

    stored_metrics = app_module.cl.user_session.get("trim_metrics")
    assert stored_metrics["semantic_retention"] == pytest.approx(0.8)

    assert len(caplog.records) == 1
    payload = json.loads(caplog.records[0].msg)
    assert payload["semantic_retention"] == pytest.approx(0.8)


@pytest.mark.anyio
async def test_on_message_emits_structured_log(monkeypatch, caplog, app_module, stub_chainlit):
    metrics = {
        "input_tokens": 120,
        "output_tokens": 60,
        "compress_ratio": 0.5,
        "semantic_retention": None,
    }
    trimmed_messages = [
        {"role": "system", "content": "system prompt"},
        {"role": "user", "content": "hello"},
    ]

    observed_min_turns: Dict[str, int] = {}

    def _fake_trim_messages(
        history: List[Dict[str, Any]],
        target_tokens: int,
        model: str,
        *,
        min_turns: int = 0,
    ) -> tuple[List[Dict[str, Any]], Dict[str, Any]]:
        observed_min_turns["value"] = min_turns
        return list(trimmed_messages), dict(metrics)

    monkeypatch.setattr(app_module, "trim_messages", _fake_trim_messages)

    observed: Dict[str, Any] = {}

    def fake_observe_trim(*, compress_ratio: float, semantic_retention: float | None = None) -> None:
        observed["compress_ratio"] = compress_ratio
        observed["semantic_retention"] = semantic_retention

    monkeypatch.setattr(app_module.METRICS_REGISTRY, "observe_trim", fake_observe_trim)

    provider = _StubProvider(["hi"])
    monkeypatch.setattr(app_module, "get_provider", lambda model: provider)
    monkeypatch.setattr(app_module, "get_chain_steps", lambda chain_id: ["final"])

    async def immediate_to_thread(func, /, *args, **kwargs):
        return func(*args, **kwargs)

    monkeypatch.delenv("SEMANTIC_RETENTION_PROVIDER", raising=False)
    monkeypatch.setattr(app_module.asyncio, "to_thread", immediate_to_thread)

    clock = iter([100.0, 100.1, 100.2, 100.6])
    monkeypatch.setattr(app_module, "perf_counter", lambda: next(clock), raising=False)

    stub_chainlit.set("min_turns", 2)

    with caplog.at_level("INFO", logger="katamari.request"):
        await app_module.on_message(_DummyMessage("hello"))

    assert observed_min_turns["value"] == 2

    assert observed == {
        "compress_ratio": metrics["compress_ratio"],
        "semantic_retention": None,
    }

    stored_metrics = app_module.cl.user_session.get("trim_metrics")
    assert stored_metrics["semantic_retention"] is None

    assert len(caplog.records) == 1
    payload = json.loads(caplog.records[0].msg)
    uuid.UUID(payload["req_id"])
    assert payload["status"] == "success"
    assert payload["model"] == "gpt-5-main"
    assert payload["chain"] == "single"
    assert payload["token_in"] == metrics["input_tokens"]
    assert payload["token_out"] == metrics["output_tokens"]
    assert payload["compress_ratio"] == metrics["compress_ratio"]
    assert payload["semantic_retention"] is None
    assert payload["retryable"] is None
    assert payload["latency_ms"] == pytest.approx((100.6 - 100.0) * 1000)
    steps = payload["step_latency_ms"]
    assert isinstance(steps, list)
    assert steps[0]["step"] == "Step 1: final"
    assert steps[0]["latency_ms"] == pytest.approx((100.2 - 100.1) * 1000)


class _RetryableError(RuntimeError):
    retryable = True


@pytest.mark.anyio
async def test_apply_settings_persists_min_turns(app_module, stub_chainlit):
    await app_module.apply_settings({"min_turns": 3})

    assert app_module.cl.user_session.get("min_turns") == 3


@pytest.mark.anyio
async def test_on_message_logs_retryable_error(monkeypatch, caplog, app_module, stub_chainlit):
    metrics = {
        "input_tokens": 80,
        "output_tokens": 40,
        "compress_ratio": 0.5,
        "semantic_retention": None,
    }
    trimmed_messages = [
        {"role": "system", "content": "system prompt"},
        {"role": "user", "content": "oops"},
    ]
    def _failing_trim(
        history: List[Dict[str, Any]],
        target_tokens: int,
        model: str,
        *,
        min_turns: int = 0,
    ) -> tuple[List[Dict[str, Any]], Dict[str, Any]]:
        return list(trimmed_messages), dict(metrics)

    monkeypatch.setattr(app_module, "trim_messages", _failing_trim)
    monkeypatch.setattr(app_module.METRICS_REGISTRY, "observe_trim", lambda **_: None)
    monkeypatch.setattr(app_module, "get_chain_steps", lambda chain_id: ["final"])

    error = _RetryableError("temporary")
    provider = _StubProvider(error=error)
    monkeypatch.setattr(app_module, "get_provider", lambda model: provider)

    clock = iter([10.0, 10.1, 10.2, 10.5])
    monkeypatch.setattr(app_module, "perf_counter", lambda: next(clock), raising=False)

    with caplog.at_level("INFO", logger="katamari.request"):
        with pytest.raises(_RetryableError):
            await app_module.on_message(_DummyMessage("oops"))

    assert len(caplog.records) == 1
    payload = json.loads(caplog.records[0].msg)
    uuid.UUID(payload["req_id"])
    assert payload["status"] == "failure"
    assert payload["retryable"] is True
    assert payload["error"] == "temporary"
    assert payload["token_in"] == metrics["input_tokens"]
    assert payload["token_out"] == metrics["output_tokens"]
    assert payload["compress_ratio"] == metrics["compress_ratio"]
    assert payload.get("semantic_retention") is None<|MERGE_RESOLUTION|>--- conflicted
+++ resolved
@@ -127,35 +127,9 @@
 
 
 @pytest.mark.anyio
-<<<<<<< HEAD
 async def test_on_message_computes_semantic_retention(
     monkeypatch, caplog, app_module, stub_chainlit
 ):
-=======
-async def test_apply_settings_resets_persona_on_empty_yaml(monkeypatch, app_module, stub_chainlit):
-    session = stub_chainlit
-    session.set("system", app_module.DEFAULT_SYSTEM_PROMPT)
-    _StubOutboundMessage.sent.clear()
-
-    monkeypatch.setattr(
-        app_module,
-        "compile_persona_yaml",
-        lambda yaml_str: ("persona system", []),
-    )
-
-    await app_module.apply_settings({"persona_yaml": "name: test"})
-    assert session.get("system") == "persona system"
-
-    _StubOutboundMessage.sent.clear()
-
-    await app_module.apply_settings({"persona_yaml": ""})
-    assert session.get("system") == app_module.DEFAULT_SYSTEM_PROMPT
-    assert _StubOutboundMessage.sent[-1] == "[persona issues]\nPersona prompt reset to default."
-
-
-@pytest.mark.anyio
-async def test_on_message_emits_structured_log(monkeypatch, caplog, app_module, stub_chainlit):
->>>>>>> 573ebce0
     metrics = {
         "input_tokens": 120,
         "output_tokens": 60,
