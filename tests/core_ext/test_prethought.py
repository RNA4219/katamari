--- conflicted
+++ resolved
@@ -1,14 +1,10 @@
-<<<<<<< HEAD
 import pytest
-=======
 import re
 from textwrap import dedent
->>>>>>> ffbc3506
 
 from src.core_ext.prethought import analyze_intent
 
 
-<<<<<<< HEAD
 @pytest.fixture
 def sample_prompt() -> str:
     return (
@@ -17,7 +13,6 @@
         "視点: CSチームと新規顧客の双方が迷わない運用ガイドにする\n"
         "期待: 30分以内に読めるチェックリストとKPIテンプレート"
     )
-=======
 def test_analyze_intent_reflects_user_keywords() -> None:
     text = dedent(
         """
@@ -32,14 +27,12 @@
         - 日次レポート雛形とSlack通知案
         """
     ).strip()
->>>>>>> ffbc3506
 
 
 def test_analyze_intent_reflects_explicit_sections(sample_prompt: str) -> None:
     result = analyze_intent(sample_prompt)
     sections = dict(line.split(": ", 1) for line in result.splitlines())
 
-<<<<<<< HEAD
     assert sections["目的"] == "ユーザーオンボーディングを10日で完了させる"
     assert (
         sections["制約"]
@@ -49,9 +42,7 @@
         sections["視点"] == "CSチームと新規顧客の双方が迷わない運用ガイドにする"
     )
     assert sections["期待"] == "30分以内に読めるチェックリストとKPIテンプレート"
-=======
     assert all(keyword in sections.get("目的", "") for keyword in ["B2B", "解約率"])
     assert all(keyword in sections.get("制約", "") for keyword in ["2週間", "日本リージョン"])
     assert "カスタマーサクセス" in sections.get("視点", "")
-    assert all(keyword in sections.get("期待", "") for keyword in ["日次レポート", "Slack"])
->>>>>>> ffbc3506
+    assert all(keyword in sections.get("期待", "") for keyword in ["日次レポート", "Slack"])