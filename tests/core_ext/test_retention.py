--- conflicted
+++ resolved
@@ -183,13 +183,7 @@
     rebuilt = retention.get_embedder("gemini")
 
     assert rebuilt is not None
-<<<<<<< HEAD
     assert retention.get_embedder("gemini") is rebuilt
-    assert rebuilt("sample text") == [1.0, 0.0]
-=======
-    cached_signature, cached_embedder = retention._EMBEDDER_CACHE["gemini"]
-    assert cached_embedder is rebuilt
-    assert ("GOOGLE_GEMINI_API_KEY", "after-key") in cached_signature
     assert rebuilt("sample text") == [1.0, 0.0]
 
 
@@ -220,5 +214,4 @@
     assert embedder is not None
     cached_signature, cached_embedder = retention._EMBEDDER_CACHE["openai"]
     assert cached_embedder is embedder
-    assert ("OPENAI_API_KEY", "after-key") in cached_signature
->>>>>>> 3b66a657
+    assert ("OPENAI_API_KEY", "after-key") in cached_signature