--- conflicted
+++ resolved
@@ -5,10 +5,7 @@
 import builtins
 import importlib
 import json
-<<<<<<< HEAD
-=======
 import re
->>>>>>> 8f5bd6d1
 import sys
 from pathlib import Path
 from types import SimpleNamespace
@@ -98,11 +95,8 @@
     def _factory(**kwargs: Any) -> _StubOpenAI:
         return _StubOpenAI(stream_events=payload["stream_events"], completion=payload["completion"], **kwargs)
 
-<<<<<<< HEAD
-    monkeypatch.setattr(openai_client, "_import_async_openai", lambda: cast(Any, _factory))
-=======
-    monkeypatch.setattr(openai_client, "_resolve_async_openai", lambda: _factory)
->>>>>>> 8f5bd6d1
+    monkeypatch.setattr(openai_client, "_resolve_async_openai", lambda: cast(Any, _factory))
+
     provider = provider_cls()
     completions = cast(_StubChatCompletions, provider.client.chat.completions)
     return cast(
