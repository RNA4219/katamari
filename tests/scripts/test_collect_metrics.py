--- conflicted
+++ resolved
@@ -87,11 +87,7 @@
 
         data = json.loads(output_path.read_text(encoding="utf-8"))
         assert data["compress_ratio"] == 0.42
-<<<<<<< HEAD
         assert data["semantic_retention"] == collect_metrics.SEMANTIC_RETENTION_FALLBACK
-=======
-        assert data["semantic_retention"] is None
->>>>>>> a15a1060
     finally:
         shutdown()
 
@@ -243,14 +239,10 @@
 
     data = json.loads(output_path.read_text(encoding="utf-8"))
     assert data["compress_ratio"] == 0.55
-<<<<<<< HEAD
     assert (
         data["semantic_retention"]
         == collect_metrics.SEMANTIC_RETENTION_FALLBACK
     )
-=======
-    assert data["semantic_retention"] is None
->>>>>>> a15a1060
 
 
 def test_latest_log_entry_with_null_semantic_retention_falls_back_to_none(
@@ -296,7 +288,6 @@
     data = json.loads(output_path.read_text(encoding="utf-8"))
     assert data["compress_ratio"] == 0.64
     from scripts.perf import collect_metrics
-<<<<<<< HEAD
 
     assert (
         data["semantic_retention"]
@@ -314,8 +305,6 @@
         encoding="utf-8",
     )
     output_path = tmp_path / "chainlit_missing_compress_metrics.json"
-=======
->>>>>>> a15a1060
 
     assert (
         data["semantic_retention"]
