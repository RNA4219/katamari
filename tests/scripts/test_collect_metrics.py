--- conflicted
+++ resolved
@@ -11,14 +11,11 @@
 from http.server import BaseHTTPRequestHandler, HTTPServer
 from pathlib import Path
 
-<<<<<<< HEAD
 def test_semantic_retention_fallback_is_nan() -> None:
     from scripts.perf import collect_metrics
 
     assert math.isnan(collect_metrics.SEMANTIC_RETENTION_FALLBACK)
 
-=======
->>>>>>> 21861a6b
 def _run_cli(*args: str, check: bool = True) -> subprocess.CompletedProcess[str]:
     script = Path("scripts/perf/collect_metrics.py")
     return subprocess.run(
