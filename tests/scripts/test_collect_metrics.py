--- conflicted
+++ resolved
@@ -312,14 +312,8 @@
 
     _run_cli("--log-path", str(log_path), "--output", str(output_path))
 
-<<<<<<< HEAD
     data = json.loads(output_path.read_text(encoding="utf-8"))
     from scripts.perf import collect_metrics
-=======
-    content = output_path.read_text(encoding="utf-8")
-    assert "\"semantic_retention\": null" in content
-    data = json.loads(content)
->>>>>>> a43c1d29
 
     assert data["compress_ratio"] == 0.55
     assert data["semantic_retention"] is None
