"""collect_metrics CLI の挙動を検証するテスト。"""

from __future__ import annotations

import json
import subprocess
import sys
import threading
from collections.abc import Callable
from http.server import BaseHTTPRequestHandler, HTTPServer
from pathlib import Path

def test_semantic_retention_fallback_is_none() -> None:
    from scripts.perf import collect_metrics

    assert collect_metrics.SEMANTIC_RETENTION_FALLBACK is None

def _run_cli(*args: str, check: bool = True) -> subprocess.CompletedProcess[str]:
    script = Path("scripts/perf/collect_metrics.py")
    return subprocess.run(
        [sys.executable, str(script), *args],
        check=check,
        capture_output=True,
        text=True,
    )


def _serve_metrics(payload: str) -> tuple[str, Callable[[], None]]:
    class _Handler(BaseHTTPRequestHandler):
        def do_GET(self) -> None:  # noqa: N802
            self.send_response(200)
            self.send_header("Content-Type", "text/plain")
            self.end_headers()
            self.wfile.write(payload.encode("utf-8"))

        def log_message(self, *_args) -> None:  # noqa: D401
            """Silence HTTP access log."""

    server = HTTPServer(("127.0.0.1", 0), _Handler)
    thread = threading.Thread(target=server.serve_forever, daemon=True)
    thread.start()
    host, port = server.server_address

    def _shutdown() -> None:
        server.shutdown()
        server.server_close()
        thread.join()

    return f"http://{host}:{port}/metrics", _shutdown


def test_collects_metrics_from_http_endpoint(tmp_path: Path) -> None:
    payload = (
        "# HELP compress_ratio Ratio of tokens kept after trimming.\n"
        "# TYPE compress_ratio gauge\n"
        "compress_ratio 0.42\n"
        "# HELP semantic_retention Semantic retention score for trimmed context.\n"
        "# TYPE semantic_retention gauge\n"
        "semantic_retention 0.73"
    )
    url, shutdown = _serve_metrics(payload)
    try:
        output_path = tmp_path / "metrics.json"
        _run_cli("--metrics-url", url, "--output", str(output_path))

        assert json.loads(output_path.read_text(encoding="utf-8")) == {
            "compress_ratio": 0.42,
            "semantic_retention": 0.73,
        }
    finally:
        shutdown()


def test_normalizes_nan_semantic_retention_from_prometheus(tmp_path: Path) -> None:
    payload = (
        "# HELP compress_ratio Ratio of tokens kept after trimming.\n"
        "# TYPE compress_ratio gauge\n"
        "compress_ratio 0.42\n"
        "# HELP semantic_retention Semantic retention score for trimmed context.\n"
        "# TYPE semantic_retention gauge\n"
        "semantic_retention nan"
    )
    url, shutdown = _serve_metrics(payload)
    try:
        output_path = tmp_path / "metrics_nan.json"
        _run_cli("--metrics-url", url, "--output", str(output_path))

        data = json.loads(output_path.read_text(encoding="utf-8"))
        assert data["compress_ratio"] == 0.42
<<<<<<< HEAD
        assert data["semantic_retention"] is None
=======
        assert data["semantic_retention"] == collect_metrics.SEMANTIC_RETENTION_FALLBACK
    finally:
        shutdown()


def test_missing_semantic_retention_falls_back_to_one(tmp_path: Path) -> None:
    payload = (
        "# HELP compress_ratio Ratio of tokens kept after trimming.\n"
        "# TYPE compress_ratio gauge\n"
        "compress_ratio 0.42"
    )
    url, shutdown = _serve_metrics(payload)
    try:
        output_path = tmp_path / "metrics_missing.json"
        _run_cli("--metrics-url", url, "--output", str(output_path))

        data = json.loads(output_path.read_text(encoding="utf-8"))
        from scripts.perf import collect_metrics

        assert data["compress_ratio"] == 0.42
        assert data["semantic_retention"] == collect_metrics.SEMANTIC_RETENTION_FALLBACK
>>>>>>> ad2d7639
    finally:
        shutdown()


def test_prefers_chainlit_log_over_nan_http_metric(tmp_path: Path) -> None:
    payload = (
        "# HELP semantic_retention Semantic retention score for trimmed context.\n"
        "# TYPE semantic_retention gauge\n"
        "semantic_retention nan"
    )
    url, shutdown = _serve_metrics(payload)
    log_path = tmp_path / "chainlit.log"
    log_path.write_text(
        "INFO metrics={\"compress_ratio\": 0.51, \"semantic_retention\": 0.88}",
        encoding="utf-8",
    )
    try:
        output_path = tmp_path / "metrics_override.json"
        _run_cli(
            "--metrics-url",
            url,
            "--log-path",
            str(log_path),
            "--output",
            str(output_path),
        )

        data = json.loads(output_path.read_text(encoding="utf-8"))
        assert data["compress_ratio"] == 0.51
        assert data["semantic_retention"] == 0.88
    finally:
        shutdown()


def test_replaces_nan_http_metric_with_log_value(tmp_path: Path) -> None:
    payload = (
        "# HELP compress_ratio Ratio of tokens kept after trimming.\n"
        "# TYPE compress_ratio gauge\n"
        "compress_ratio 0.42\n"
        "# HELP semantic_retention Semantic retention score for trimmed context.\n"
        "# TYPE semantic_retention gauge\n"
        "semantic_retention nan"
    )
    url, shutdown = _serve_metrics(payload)
    log_path = tmp_path / "chainlit_nan_override.log"
    log_path.write_text(
        "INFO metrics={\"compress_ratio\": 0.51, \"semantic_retention\": 0.91}",
        encoding="utf-8",
    )
    try:
        output_path = tmp_path / "metrics_http_nan.json"
        _run_cli(
            "--metrics-url",
            url,
            "--log-path",
            str(log_path),
            "--output",
            str(output_path),
        )

        data = json.loads(output_path.read_text(encoding="utf-8"))
        assert data["compress_ratio"] == 0.42
        assert data["semantic_retention"] == 0.91
        assert data["semantic_retention"] is not None
    finally:
        shutdown()


def test_ignores_out_of_range_http_metrics_in_favor_of_log(tmp_path: Path) -> None:
    payload = (
        "# HELP compress_ratio Ratio of tokens kept after trimming.\n"
        "# TYPE compress_ratio gauge\n"
        "compress_ratio -0.2\n"
        "# HELP semantic_retention Semantic retention score for trimmed context.\n"
        "# TYPE semantic_retention gauge\n"
        "semantic_retention 1.3"
    )
    url, shutdown = _serve_metrics(payload)
    log_path = tmp_path / "chainlit_out_of_range_override.log"
    log_path.write_text(
        "INFO metrics={\"compress_ratio\": 0.52, \"semantic_retention\": 0.89}",
        encoding="utf-8",
    )
    try:
        output_path = tmp_path / "metrics_out_of_range.json"
        _run_cli(
            "--metrics-url",
            url,
            "--log-path",
            str(log_path),
            "--output",
            str(output_path),
        )

        data = json.loads(output_path.read_text(encoding="utf-8"))
        assert data["compress_ratio"] == 0.52
        assert data["semantic_retention"] == 0.89
    finally:
        shutdown()


def test_collects_metrics_from_chainlit_log(tmp_path: Path) -> None:
    log_path = tmp_path / "chainlit.log"
    log_path.write_text(
        "INFO start\nINFO metrics={\"compress_ratio\": 0.64, \"semantic_retention\": 0.88}\nINFO done",
        encoding="utf-8",
    )
    output_path = tmp_path / "log_metrics.json"

    _run_cli("--log-path", str(log_path), "--output", str(output_path))

    assert json.loads(output_path.read_text(encoding="utf-8")) == {
        "compress_ratio": 0.64,
        "semantic_retention": 0.88,
    }


<<<<<<< HEAD
def test_missing_semantic_retention_falls_back_to_none(tmp_path: Path) -> None:
=======
def test_chainlit_log_only_cli_handles_missing_and_null(tmp_path: Path) -> None:
    log_path = tmp_path / "chainlit_mixed.log"
    log_path.write_text(
        "\n".join(
            (
                "INFO metrics={\"compress_ratio\": 0.51}",
                "INFO metrics={\"semantic_retention\": null}",
                "INFO metrics={\"compress_ratio\": 0.55, \"semantic_retention\": 0.91}",
            )
        ),
        encoding="utf-8",
    )
    output_path = tmp_path / "chainlit_mixed_metrics.json"

    completed = _run_cli(
        "--log-path",
        str(log_path),
        "--output",
        str(output_path),
        check=False,
    )

    assert completed.returncode == 0, completed.stderr
    assert "NameError" not in completed.stderr

    data = json.loads(output_path.read_text(encoding="utf-8"))
    assert data == {"compress_ratio": 0.55, "semantic_retention": 0.91}


def test_parse_chainlit_log_extracts_metrics(tmp_path: Path) -> None:
    log_path = tmp_path / "chainlit_raw.log"
    log_path.write_text(
        "INFO metrics={\"compress_ratio\": 0.64, \"semantic_retention\": 0.88}",
        encoding="utf-8",
    )

    from scripts.perf.collect_metrics import _parse_chainlit_log

    metrics = _parse_chainlit_log(log_path)

    assert metrics == {
        "compress_ratio": 0.64,
        "semantic_retention": 0.88,
    }


def test_missing_semantic_retention_records_none(tmp_path: Path) -> None:
>>>>>>> ad2d7639
    log_path = tmp_path / "fallback.log"
    log_path.write_text(
        "INFO metrics={\"compress_ratio\": 0.55}\nINFO done",
        encoding="utf-8",
    )
    output_path = tmp_path / "fallback.json"

    _run_cli("--log-path", str(log_path), "--output", str(output_path))

    data = json.loads(output_path.read_text(encoding="utf-8"))
    assert data["compress_ratio"] == 0.55
<<<<<<< HEAD
    assert data["semantic_retention"] is None
=======
    assert data["semantic_retention"] == collect_metrics.SEMANTIC_RETENTION_FALLBACK
>>>>>>> ad2d7639


def test_latest_log_entry_with_null_semantic_retention_falls_back_to_none(
    tmp_path: Path,
) -> None:
    log_path = tmp_path / "chainlit_null.log"
    log_path.write_text(
        (
            "INFO metrics={\"compress_ratio\": 0.64, \"semantic_retention\": 0.88}\n"
            "INFO metrics={\"compress_ratio\": 0.64, \"semantic_retention\": null}"
        ),
        encoding="utf-8",
    )
    output_path = tmp_path / "chainlit_null_metrics.json"

    _run_cli("--log-path", str(log_path), "--output", str(output_path))

    data = json.loads(output_path.read_text(encoding="utf-8"))
    assert data["compress_ratio"] == 0.64
    from scripts.perf import collect_metrics

    assert (
        data["semantic_retention"]
        == collect_metrics.SEMANTIC_RETENTION_FALLBACK
    )


def test_latest_log_entry_without_semantic_retention_falls_back_to_none(
    tmp_path: Path,
) -> None:
    log_path = tmp_path / "chainlit_missing.log"
    log_path.write_text(
        (
            "INFO metrics={\"compress_ratio\": 0.64, \"semantic_retention\": 0.88}\n"
            "INFO metrics={\"compress_ratio\": 0.64}"
        ),
        encoding="utf-8",
    )
    output_path = tmp_path / "chainlit_missing_metrics.json"

    _run_cli("--log-path", str(log_path), "--output", str(output_path))

    data = json.loads(output_path.read_text(encoding="utf-8"))
    assert data["compress_ratio"] == 0.64
    from scripts.perf import collect_metrics

    assert (
        data["semantic_retention"]
        == collect_metrics.SEMANTIC_RETENTION_FALLBACK
    )


def test_exit_code_is_non_zero_on_missing_metrics(tmp_path: Path) -> None:
    empty_log = tmp_path / "empty.log"
    empty_log.write_text("INFO nothing", encoding="utf-8")
    output_path = tmp_path / "missing.json"

    completed = _run_cli(
        "--log-path",
        str(empty_log),
        "--output",
        str(output_path),
        check=False,
    )

    assert completed.returncode != 0
    assert not output_path.exists()
    assert "compress_ratio" in completed.stderr<|MERGE_RESOLUTION|>--- conflicted
+++ resolved
@@ -87,31 +87,7 @@
 
         data = json.loads(output_path.read_text(encoding="utf-8"))
         assert data["compress_ratio"] == 0.42
-<<<<<<< HEAD
         assert data["semantic_retention"] is None
-=======
-        assert data["semantic_retention"] == collect_metrics.SEMANTIC_RETENTION_FALLBACK
-    finally:
-        shutdown()
-
-
-def test_missing_semantic_retention_falls_back_to_one(tmp_path: Path) -> None:
-    payload = (
-        "# HELP compress_ratio Ratio of tokens kept after trimming.\n"
-        "# TYPE compress_ratio gauge\n"
-        "compress_ratio 0.42"
-    )
-    url, shutdown = _serve_metrics(payload)
-    try:
-        output_path = tmp_path / "metrics_missing.json"
-        _run_cli("--metrics-url", url, "--output", str(output_path))
-
-        data = json.loads(output_path.read_text(encoding="utf-8"))
-        from scripts.perf import collect_metrics
-
-        assert data["compress_ratio"] == 0.42
-        assert data["semantic_retention"] == collect_metrics.SEMANTIC_RETENTION_FALLBACK
->>>>>>> ad2d7639
     finally:
         shutdown()
 
@@ -229,57 +205,7 @@
     }
 
 
-<<<<<<< HEAD
 def test_missing_semantic_retention_falls_back_to_none(tmp_path: Path) -> None:
-=======
-def test_chainlit_log_only_cli_handles_missing_and_null(tmp_path: Path) -> None:
-    log_path = tmp_path / "chainlit_mixed.log"
-    log_path.write_text(
-        "\n".join(
-            (
-                "INFO metrics={\"compress_ratio\": 0.51}",
-                "INFO metrics={\"semantic_retention\": null}",
-                "INFO metrics={\"compress_ratio\": 0.55, \"semantic_retention\": 0.91}",
-            )
-        ),
-        encoding="utf-8",
-    )
-    output_path = tmp_path / "chainlit_mixed_metrics.json"
-
-    completed = _run_cli(
-        "--log-path",
-        str(log_path),
-        "--output",
-        str(output_path),
-        check=False,
-    )
-
-    assert completed.returncode == 0, completed.stderr
-    assert "NameError" not in completed.stderr
-
-    data = json.loads(output_path.read_text(encoding="utf-8"))
-    assert data == {"compress_ratio": 0.55, "semantic_retention": 0.91}
-
-
-def test_parse_chainlit_log_extracts_metrics(tmp_path: Path) -> None:
-    log_path = tmp_path / "chainlit_raw.log"
-    log_path.write_text(
-        "INFO metrics={\"compress_ratio\": 0.64, \"semantic_retention\": 0.88}",
-        encoding="utf-8",
-    )
-
-    from scripts.perf.collect_metrics import _parse_chainlit_log
-
-    metrics = _parse_chainlit_log(log_path)
-
-    assert metrics == {
-        "compress_ratio": 0.64,
-        "semantic_retention": 0.88,
-    }
-
-
-def test_missing_semantic_retention_records_none(tmp_path: Path) -> None:
->>>>>>> ad2d7639
     log_path = tmp_path / "fallback.log"
     log_path.write_text(
         "INFO metrics={\"compress_ratio\": 0.55}\nINFO done",
@@ -291,11 +217,7 @@
 
     data = json.loads(output_path.read_text(encoding="utf-8"))
     assert data["compress_ratio"] == 0.55
-<<<<<<< HEAD
     assert data["semantic_retention"] is None
-=======
-    assert data["semantic_retention"] == collect_metrics.SEMANTIC_RETENTION_FALLBACK
->>>>>>> ad2d7639
 
 
 def test_latest_log_entry_with_null_semantic_retention_falls_back_to_none(
