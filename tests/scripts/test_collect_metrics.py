--- conflicted
+++ resolved
@@ -227,7 +227,6 @@
     }
 
 
-<<<<<<< HEAD
 def test_chainlit_log_only_cli_handles_missing_and_null(tmp_path: Path) -> None:
     log_path = tmp_path / "chainlit_mixed.log"
     log_path.write_text(
@@ -255,27 +254,6 @@
 
     data = json.loads(output_path.read_text(encoding="utf-8"))
     assert data == {"compress_ratio": 0.55, "semantic_retention": 0.91}
-=======
-def test_main_processes_chainlit_log_without_error(tmp_path: Path) -> None:
-    log_path = tmp_path / "chainlit_main.log"
-    log_path.write_text(
-        "INFO metrics={\"compress_ratio\": 0.42, \"semantic_retention\": 0.81}",
-        encoding="utf-8",
-    )
-    output_path = tmp_path / "main_metrics.json"
-
-    from scripts.perf import collect_metrics
-
-    exit_code = collect_metrics.main(
-        ["--log-path", str(log_path), "--output", str(output_path)]
-    )
-
-    assert exit_code == 0
-    assert json.loads(output_path.read_text(encoding="utf-8")) == {
-        "compress_ratio": 0.42,
-        "semantic_retention": 0.81,
-    }
->>>>>>> 052c5dab
 
 
 def test_parse_chainlit_log_extracts_metrics(tmp_path: Path) -> None:
