"""collect_metrics CLI の挙動を検証するテスト。"""

from __future__ import annotations

import json
import math
import subprocess
import sys
import threading
from collections.abc import Callable
from http.server import BaseHTTPRequestHandler, HTTPServer
from pathlib import Path

<<<<<<< HEAD
import pytest


@pytest.fixture
def prometheus_metrics_with_labels() -> str:
    return (
        "# HELP compress_ratio Ratio of tokens kept after trimming.\n"
        "# TYPE compress_ratio gauge\n"
        'compress_ratio{source="chainlit"} 0.42\n'
        "# HELP semantic_retention Semantic retention score for trimmed context.\n"
        "# TYPE semantic_retention gauge\n"
        'semantic_retention{source="chainlit"} 0.73'
    )


def test_parse_prometheus_supports_labeled_metrics(
    prometheus_metrics_with_labels: str,
) -> None:
    from scripts.perf.collect_metrics import _parse_prometheus

    baseline_payload = (
        "# HELP compress_ratio Ratio of tokens kept after trimming.\n"
        "# TYPE compress_ratio gauge\n"
        "compress_ratio 0.42\n"
        "# HELP semantic_retention Semantic retention score for trimmed context.\n"
        "# TYPE semantic_retention gauge\n"
        "semantic_retention 0.73"
    )
    expected = {
        "compress_ratio": 0.42,
        "semantic_retention": 0.73,
    }

    assert _parse_prometheus(baseline_payload) == expected
    assert _parse_prometheus(prometheus_metrics_with_labels) == expected

=======
from scripts.perf.collect_metrics import SEMANTIC_RETENTION_FALLBACK
>>>>>>> 47fe0a09

def test_semantic_retention_fallback_is_nan() -> None:
    from scripts.perf import collect_metrics

    assert math.isnan(collect_metrics.SEMANTIC_RETENTION_FALLBACK)

def _run_cli(*args: str, check: bool = True) -> subprocess.CompletedProcess[str]:
    script = Path("scripts/perf/collect_metrics.py")
    return subprocess.run(
        [sys.executable, str(script), *args],
        check=check,
        capture_output=True,
        text=True,
    )


def _serve_metrics(payload: str) -> tuple[str, Callable[[], None]]:
    class _Handler(BaseHTTPRequestHandler):
        def do_GET(self) -> None:  # noqa: N802
            self.send_response(200)
            self.send_header("Content-Type", "text/plain")
            self.end_headers()
            self.wfile.write(payload.encode("utf-8"))

        def log_message(self, *_args) -> None:  # noqa: D401
            """Silence HTTP access log."""

    server = HTTPServer(("127.0.0.1", 0), _Handler)
    thread = threading.Thread(target=server.serve_forever, daemon=True)
    thread.start()
    host, port = server.server_address

    def _shutdown() -> None:
        server.shutdown()
        server.server_close()
        thread.join()

    return f"http://{host}:{port}/metrics", _shutdown


def test_collects_metrics_from_http_endpoint(tmp_path: Path) -> None:
    payload = (
        "# HELP compress_ratio Ratio of tokens kept after trimming.\n"
        "# TYPE compress_ratio gauge\n"
        "compress_ratio 0.42\n"
        "# HELP semantic_retention Semantic retention score for trimmed context.\n"
        "# TYPE semantic_retention gauge\n"
        "semantic_retention 0.73"
    )
    url, shutdown = _serve_metrics(payload)
    try:
        output_path = tmp_path / "metrics.json"
        _run_cli("--metrics-url", url, "--output", str(output_path))

        assert json.loads(output_path.read_text(encoding="utf-8")) == {
            "compress_ratio": 0.42,
            "semantic_retention": 0.73,
        }
    finally:
        shutdown()


def test_normalizes_nan_semantic_retention_from_prometheus(tmp_path: Path) -> None:
    payload = (
        "# HELP compress_ratio Ratio of tokens kept after trimming.\n"
        "# TYPE compress_ratio gauge\n"
        "compress_ratio 0.42\n"
        "# HELP semantic_retention Semantic retention score for trimmed context.\n"
        "# TYPE semantic_retention gauge\n"
        "semantic_retention nan"
    )
    url, shutdown = _serve_metrics(payload)
    try:
        output_path = tmp_path / "metrics_nan.json"
        _run_cli("--metrics-url", url, "--output", str(output_path))

        data = json.loads(output_path.read_text(encoding="utf-8"))
        assert data["compress_ratio"] == 0.42
        assert math.isnan(data["semantic_retention"])
    finally:
        shutdown()


def test_prefers_chainlit_log_over_nan_http_metric(tmp_path: Path) -> None:
    payload = (
        "# HELP semantic_retention Semantic retention score for trimmed context.\n"
        "# TYPE semantic_retention gauge\n"
        "semantic_retention nan"
    )
    url, shutdown = _serve_metrics(payload)
    log_path = tmp_path / "chainlit.log"
    log_path.write_text(
        "INFO metrics={\"compress_ratio\": 0.51, \"semantic_retention\": 0.88}",
        encoding="utf-8",
    )
    try:
        output_path = tmp_path / "metrics_override.json"
        _run_cli(
            "--metrics-url",
            url,
            "--log-path",
            str(log_path),
            "--output",
            str(output_path),
        )

        data = json.loads(output_path.read_text(encoding="utf-8"))
        assert data["compress_ratio"] == 0.51
        assert data["semantic_retention"] == 0.88
    finally:
        shutdown()


def test_replaces_nan_http_metric_with_log_value(tmp_path: Path) -> None:
    payload = (
        "# HELP compress_ratio Ratio of tokens kept after trimming.\n"
        "# TYPE compress_ratio gauge\n"
        "compress_ratio 0.42\n"
        "# HELP semantic_retention Semantic retention score for trimmed context.\n"
        "# TYPE semantic_retention gauge\n"
        "semantic_retention nan"
    )
    url, shutdown = _serve_metrics(payload)
    log_path = tmp_path / "chainlit_nan_override.log"
    log_path.write_text(
        "INFO metrics={\"compress_ratio\": 0.51, \"semantic_retention\": 0.91}",
        encoding="utf-8",
    )
    try:
        output_path = tmp_path / "metrics_http_nan.json"
        _run_cli(
            "--metrics-url",
            url,
            "--log-path",
            str(log_path),
            "--output",
            str(output_path),
        )

        data = json.loads(output_path.read_text(encoding="utf-8"))
        assert data["compress_ratio"] == 0.42
        assert data["semantic_retention"] == 0.91
        assert not math.isnan(data["semantic_retention"])
    finally:
        shutdown()


def test_ignores_out_of_range_http_metrics_in_favor_of_log(tmp_path: Path) -> None:
    payload = (
        "# HELP compress_ratio Ratio of tokens kept after trimming.\n"
        "# TYPE compress_ratio gauge\n"
        "compress_ratio -0.2\n"
        "# HELP semantic_retention Semantic retention score for trimmed context.\n"
        "# TYPE semantic_retention gauge\n"
        "semantic_retention 1.3"
    )
    url, shutdown = _serve_metrics(payload)
    log_path = tmp_path / "chainlit_out_of_range_override.log"
    log_path.write_text(
        "INFO metrics={\"compress_ratio\": 0.52, \"semantic_retention\": 0.89}",
        encoding="utf-8",
    )
    try:
        output_path = tmp_path / "metrics_out_of_range.json"
        _run_cli(
            "--metrics-url",
            url,
            "--log-path",
            str(log_path),
            "--output",
            str(output_path),
        )

        data = json.loads(output_path.read_text(encoding="utf-8"))
        assert data["compress_ratio"] == 0.52
        assert data["semantic_retention"] == 0.89
    finally:
        shutdown()


def test_collects_metrics_from_chainlit_log(tmp_path: Path) -> None:
    log_path = tmp_path / "chainlit.log"
    log_path.write_text(
        "INFO start\nINFO metrics={\"compress_ratio\": 0.64, \"semantic_retention\": 0.88}\nINFO done",
        encoding="utf-8",
    )
    output_path = tmp_path / "log_metrics.json"

    _run_cli("--log-path", str(log_path), "--output", str(output_path))

    assert json.loads(output_path.read_text(encoding="utf-8")) == {
        "compress_ratio": 0.64,
        "semantic_retention": 0.88,
    }


def test_missing_semantic_retention_falls_back(tmp_path: Path) -> None:
    log_path = tmp_path / "fallback.log"
    log_path.write_text(
        "INFO metrics={\"compress_ratio\": 0.55}\nINFO done",
        encoding="utf-8",
    )
    output_path = tmp_path / "fallback.json"

    _run_cli("--log-path", str(log_path), "--output", str(output_path))

    data = json.loads(output_path.read_text(encoding="utf-8"))
    assert data["compress_ratio"] == 0.55
    assert math.isnan(data["semantic_retention"])


def test_latest_null_semantic_retention_triggers_fallback(tmp_path: Path) -> None:
    log_path = tmp_path / "null_latest.log"
    log_path.write_text(
        (
            "INFO metrics={\"compress_ratio\": 0.63, \"semantic_retention\": 0.89}\n"
            "INFO metrics={\"compress_ratio\": 0.63, \"semantic_retention\": null}"
        ),
        encoding="utf-8",
    )
    output_path = tmp_path / "null_latest.json"

    _run_cli("--log-path", str(log_path), "--output", str(output_path))

    data = json.loads(output_path.read_text(encoding="utf-8"))
    assert data["compress_ratio"] == 0.63
    assert data["semantic_retention"] == SEMANTIC_RETENTION_FALLBACK


def test_exit_code_is_non_zero_on_missing_metrics(tmp_path: Path) -> None:
    empty_log = tmp_path / "empty.log"
    empty_log.write_text("INFO nothing", encoding="utf-8")
    output_path = tmp_path / "missing.json"

    completed = _run_cli(
        "--log-path",
        str(empty_log),
        "--output",
        str(output_path),
        check=False,
    )

    assert completed.returncode != 0
    assert not output_path.exists()
    assert "compress_ratio" in completed.stderr<|MERGE_RESOLUTION|>--- conflicted
+++ resolved
@@ -11,7 +11,6 @@
 from http.server import BaseHTTPRequestHandler, HTTPServer
 from pathlib import Path
 
-<<<<<<< HEAD
 import pytest
 
 
@@ -48,9 +47,6 @@
     assert _parse_prometheus(baseline_payload) == expected
     assert _parse_prometheus(prometheus_metrics_with_labels) == expected
 
-=======
-from scripts.perf.collect_metrics import SEMANTIC_RETENTION_FALLBACK
->>>>>>> 47fe0a09
 
 def test_semantic_retention_fallback_is_nan() -> None:
     from scripts.perf import collect_metrics
