"""collect_metrics CLI の挙動を検証するテスト。"""

from __future__ import annotations

import json
import math
import subprocess
import sys
import threading
from collections.abc import Callable
from http.server import BaseHTTPRequestHandler, HTTPServer
from pathlib import Path

<<<<<<< HEAD
=======
from scripts.perf.collect_metrics import SEMANTIC_RETENTION_FALLBACK


def test_semantic_retention_fallback_is_nan() -> None:
    assert math.isnan(SEMANTIC_RETENTION_FALLBACK)

>>>>>>> 5f768ae8
def _run_cli(*args: str, check: bool = True) -> subprocess.CompletedProcess[str]:
    script = Path("scripts/perf/collect_metrics.py")
    return subprocess.run(
        [sys.executable, str(script), *args],
        check=check,
        capture_output=True,
        text=True,
    )


def _serve_metrics(payload: str) -> tuple[str, Callable[[], None]]:
    class _Handler(BaseHTTPRequestHandler):
        def do_GET(self) -> None:  # noqa: N802
            self.send_response(200)
            self.send_header("Content-Type", "text/plain")
            self.end_headers()
            self.wfile.write(payload.encode("utf-8"))

        def log_message(self, *_args) -> None:  # noqa: D401
            """Silence HTTP access log."""

    server = HTTPServer(("127.0.0.1", 0), _Handler)
    thread = threading.Thread(target=server.serve_forever, daemon=True)
    thread.start()
    host, port = server.server_address

    def _shutdown() -> None:
        server.shutdown()
        server.server_close()
        thread.join()

    return f"http://{host}:{port}/metrics", _shutdown


def test_collects_metrics_from_http_endpoint(tmp_path: Path) -> None:
    payload = (
        "# HELP compress_ratio Ratio of tokens kept after trimming.\n"
        "# TYPE compress_ratio gauge\n"
        "compress_ratio 0.42\n"
        "# HELP semantic_retention Semantic retention score for trimmed context.\n"
        "# TYPE semantic_retention gauge\n"
        "semantic_retention 0.73"
    )
    url, shutdown = _serve_metrics(payload)
    try:
        output_path = tmp_path / "metrics.json"
        _run_cli("--metrics-url", url, "--output", str(output_path))

        assert json.loads(output_path.read_text(encoding="utf-8")) == {
            "compress_ratio": 0.42,
            "semantic_retention": 0.73,
        }
    finally:
        shutdown()


def test_normalizes_nan_semantic_retention_from_prometheus(tmp_path: Path) -> None:
    payload = (
        "# HELP compress_ratio Ratio of tokens kept after trimming.\n"
        "# TYPE compress_ratio gauge\n"
        "compress_ratio 0.42\n"
        "# HELP semantic_retention Semantic retention score for trimmed context.\n"
        "# TYPE semantic_retention gauge\n"
        "semantic_retention nan"
    )
    url, shutdown = _serve_metrics(payload)
    try:
        output_path = tmp_path / "metrics_nan.json"
        _run_cli("--metrics-url", url, "--output", str(output_path))

        data = json.loads(output_path.read_text(encoding="utf-8"))
        assert data["compress_ratio"] == 0.42
        assert math.isnan(data["semantic_retention"])
    finally:
        shutdown()


def test_prefers_chainlit_log_over_nan_http_metric(tmp_path: Path) -> None:
    payload = (
        "# HELP semantic_retention Semantic retention score for trimmed context.\n"
        "# TYPE semantic_retention gauge\n"
        "semantic_retention nan"
    )
    url, shutdown = _serve_metrics(payload)
    log_path = tmp_path / "chainlit.log"
    log_path.write_text(
        "INFO metrics={\"compress_ratio\": 0.51, \"semantic_retention\": 0.88}",
        encoding="utf-8",
    )
    try:
        output_path = tmp_path / "metrics_override.json"
        _run_cli(
            "--metrics-url",
            url,
            "--log-path",
            str(log_path),
            "--output",
            str(output_path),
        )

        data = json.loads(output_path.read_text(encoding="utf-8"))
        assert data["compress_ratio"] == 0.51
        assert data["semantic_retention"] == 0.88
    finally:
        shutdown()


def test_replaces_nan_http_metric_with_log_value(tmp_path: Path) -> None:
    payload = (
        "# HELP compress_ratio Ratio of tokens kept after trimming.\n"
        "# TYPE compress_ratio gauge\n"
        "compress_ratio 0.42\n"
        "# HELP semantic_retention Semantic retention score for trimmed context.\n"
        "# TYPE semantic_retention gauge\n"
        "semantic_retention nan"
    )
    url, shutdown = _serve_metrics(payload)
    log_path = tmp_path / "chainlit_nan_override.log"
    log_path.write_text(
        "INFO metrics={\"compress_ratio\": 0.51, \"semantic_retention\": 0.91}",
        encoding="utf-8",
    )
    try:
        output_path = tmp_path / "metrics_http_nan.json"
        _run_cli(
            "--metrics-url",
            url,
            "--log-path",
            str(log_path),
            "--output",
            str(output_path),
        )

        data = json.loads(output_path.read_text(encoding="utf-8"))
        assert data["compress_ratio"] == 0.42
        assert data["semantic_retention"] == 0.91
        assert not math.isnan(data["semantic_retention"])
    finally:
        shutdown()


def test_ignores_out_of_range_http_metrics_in_favor_of_log(tmp_path: Path) -> None:
    payload = (
        "# HELP compress_ratio Ratio of tokens kept after trimming.\n"
        "# TYPE compress_ratio gauge\n"
        "compress_ratio -0.2\n"
        "# HELP semantic_retention Semantic retention score for trimmed context.\n"
        "# TYPE semantic_retention gauge\n"
        "semantic_retention 1.3"
    )
    url, shutdown = _serve_metrics(payload)
    log_path = tmp_path / "chainlit_out_of_range_override.log"
    log_path.write_text(
        "INFO metrics={\"compress_ratio\": 0.52, \"semantic_retention\": 0.89}",
        encoding="utf-8",
    )
    try:
        output_path = tmp_path / "metrics_out_of_range.json"
        _run_cli(
            "--metrics-url",
            url,
            "--log-path",
            str(log_path),
            "--output",
            str(output_path),
        )

        data = json.loads(output_path.read_text(encoding="utf-8"))
        assert data["compress_ratio"] == 0.52
        assert data["semantic_retention"] == 0.89
    finally:
        shutdown()


def test_collects_metrics_from_chainlit_log(tmp_path: Path) -> None:
    log_path = tmp_path / "chainlit.log"
    log_path.write_text(
        "INFO start\nINFO metrics={\"compress_ratio\": 0.64, \"semantic_retention\": 0.88}\nINFO done",
        encoding="utf-8",
    )
    output_path = tmp_path / "log_metrics.json"

    _run_cli("--log-path", str(log_path), "--output", str(output_path))

    assert json.loads(output_path.read_text(encoding="utf-8")) == {
        "compress_ratio": 0.64,
        "semantic_retention": 0.88,
    }


def test_missing_semantic_retention_falls_back(tmp_path: Path) -> None:
    log_path = tmp_path / "fallback.log"
    log_path.write_text(
        "INFO metrics={\"compress_ratio\": 0.55}\nINFO done",
        encoding="utf-8",
    )
    output_path = tmp_path / "fallback.json"

    _run_cli("--log-path", str(log_path), "--output", str(output_path))

    data = json.loads(output_path.read_text(encoding="utf-8"))
    assert data["compress_ratio"] == 0.55
    assert math.isnan(data["semantic_retention"])


def test_exit_code_is_non_zero_on_missing_metrics(tmp_path: Path) -> None:
    empty_log = tmp_path / "empty.log"
    empty_log.write_text("INFO nothing", encoding="utf-8")
    output_path = tmp_path / "missing.json"

    completed = _run_cli(
        "--log-path",
        str(empty_log),
        "--output",
        str(output_path),
        check=False,
    )

    assert completed.returncode != 0
    assert not output_path.exists()
    assert "compress_ratio" in completed.stderr<|MERGE_RESOLUTION|>--- conflicted
+++ resolved
@@ -11,15 +11,6 @@
 from http.server import BaseHTTPRequestHandler, HTTPServer
 from pathlib import Path
 
-<<<<<<< HEAD
-=======
-from scripts.perf.collect_metrics import SEMANTIC_RETENTION_FALLBACK
-
-
-def test_semantic_retention_fallback_is_nan() -> None:
-    assert math.isnan(SEMANTIC_RETENTION_FALLBACK)
-
->>>>>>> 5f768ae8
 def _run_cli(*args: str, check: bool = True) -> subprocess.CompletedProcess[str]:
     script = Path("scripts/perf/collect_metrics.py")
     return subprocess.run(
