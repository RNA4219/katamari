--- conflicted
+++ resolved
@@ -10,7 +10,6 @@
 from http.server import BaseHTTPRequestHandler, HTTPServer
 from pathlib import Path
 
-<<<<<<< HEAD
 import pytest
 
 from scripts.perf import collect_metrics
@@ -18,13 +17,6 @@
 
 def test_semantic_retention_fallback_is_none() -> None:
     assert collect_metrics.SEMANTIC_RETENTION_FALLBACK is None
-=======
-from scripts.perf import collect_metrics
-
-
-def test_semantic_retention_fallback_is_one() -> None:
-    assert collect_metrics.SEMANTIC_RETENTION_FALLBACK == 1.0
->>>>>>> 8c2d257b
 
 def _run_cli(*args: str, check: bool = True) -> subprocess.CompletedProcess[str]:
     script = Path("scripts/perf/collect_metrics.py")
