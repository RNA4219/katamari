"""collect_metrics CLI の挙動を検証するテスト。"""

from __future__ import annotations

import json
import subprocess
import sys
import threading
from collections.abc import Callable
from http.server import BaseHTTPRequestHandler, HTTPServer
from pathlib import Path

def test_semantic_retention_fallback_is_none() -> None:
    from scripts.perf import collect_metrics

    assert collect_metrics.SEMANTIC_RETENTION_FALLBACK is None

def _run_cli(*args: str, check: bool = True) -> subprocess.CompletedProcess[str]:
    script = Path("scripts/perf/collect_metrics.py")
    return subprocess.run(
        [sys.executable, str(script), *args],
        check=check,
        capture_output=True,
        text=True,
    )


def _serve_metrics(payload: str) -> tuple[str, Callable[[], None]]:
    class _Handler(BaseHTTPRequestHandler):
        def do_GET(self) -> None:  # noqa: N802
            self.send_response(200)
            self.send_header("Content-Type", "text/plain")
            self.end_headers()
            self.wfile.write(payload.encode("utf-8"))

        def log_message(self, *_args) -> None:  # noqa: D401
            """Silence HTTP access log."""

    server = HTTPServer(("127.0.0.1", 0), _Handler)
    thread = threading.Thread(target=server.serve_forever, daemon=True)
    thread.start()
    host, port = server.server_address

    def _shutdown() -> None:
        server.shutdown()
        server.server_close()
        thread.join()

    return f"http://{host}:{port}/metrics", _shutdown


def test_collects_metrics_from_http_endpoint(tmp_path: Path) -> None:
    payload = (
        "# HELP compress_ratio Ratio of tokens kept after trimming.\n"
        "# TYPE compress_ratio gauge\n"
        "compress_ratio 0.42\n"
        "# HELP semantic_retention Semantic retention score for trimmed context.\n"
        "# TYPE semantic_retention gauge\n"
        "semantic_retention 0.73"
    )
    url, shutdown = _serve_metrics(payload)
    try:
        output_path = tmp_path / "metrics.json"
        _run_cli("--metrics-url", url, "--output", str(output_path))

        assert json.loads(output_path.read_text(encoding="utf-8")) == {
            "compress_ratio": 0.42,
            "semantic_retention": 0.73,
        }
    finally:
        shutdown()


def test_normalizes_nan_semantic_retention_from_prometheus(tmp_path: Path) -> None:
    payload = (
        "# HELP compress_ratio Ratio of tokens kept after trimming.\n"
        "# TYPE compress_ratio gauge\n"
        "compress_ratio 0.42\n"
        "# HELP semantic_retention Semantic retention score for trimmed context.\n"
        "# TYPE semantic_retention gauge\n"
        "semantic_retention nan"
    )
    url, shutdown = _serve_metrics(payload)
    try:
        output_path = tmp_path / "metrics_nan.json"
        _run_cli("--metrics-url", url, "--output", str(output_path))

        data = json.loads(output_path.read_text(encoding="utf-8"))
        assert data["compress_ratio"] == 0.42
<<<<<<< HEAD
        assert data["semantic_retention"] is None
=======
        assert data["semantic_retention"] == collect_metrics.SEMANTIC_RETENTION_FALLBACK
>>>>>>> 35de2cc0
    finally:
        shutdown()


def test_prefers_chainlit_log_over_nan_http_metric(tmp_path: Path) -> None:
    payload = (
        "# HELP semantic_retention Semantic retention score for trimmed context.\n"
        "# TYPE semantic_retention gauge\n"
        "semantic_retention nan"
    )
    url, shutdown = _serve_metrics(payload)
    log_path = tmp_path / "chainlit.log"
    log_path.write_text(
        "INFO metrics={\"compress_ratio\": 0.51, \"semantic_retention\": 0.88}",
        encoding="utf-8",
    )
    try:
        output_path = tmp_path / "metrics_override.json"
        _run_cli(
            "--metrics-url",
            url,
            "--log-path",
            str(log_path),
            "--output",
            str(output_path),
        )

        data = json.loads(output_path.read_text(encoding="utf-8"))
        assert data["compress_ratio"] == 0.51
        assert data["semantic_retention"] == 0.88
    finally:
        shutdown()


def test_replaces_nan_http_metric_with_log_value(tmp_path: Path) -> None:
    payload = (
        "# HELP compress_ratio Ratio of tokens kept after trimming.\n"
        "# TYPE compress_ratio gauge\n"
        "compress_ratio 0.42\n"
        "# HELP semantic_retention Semantic retention score for trimmed context.\n"
        "# TYPE semantic_retention gauge\n"
        "semantic_retention nan"
    )
    url, shutdown = _serve_metrics(payload)
    log_path = tmp_path / "chainlit_nan_override.log"
    log_path.write_text(
        "INFO metrics={\"compress_ratio\": 0.51, \"semantic_retention\": 0.91}",
        encoding="utf-8",
    )
    try:
        output_path = tmp_path / "metrics_http_nan.json"
        _run_cli(
            "--metrics-url",
            url,
            "--log-path",
            str(log_path),
            "--output",
            str(output_path),
        )

        data = json.loads(output_path.read_text(encoding="utf-8"))
        assert data["compress_ratio"] == 0.42
        assert data["semantic_retention"] == 0.91
        assert data["semantic_retention"] is not None
    finally:
        shutdown()


def test_ignores_out_of_range_http_metrics_in_favor_of_log(tmp_path: Path) -> None:
    payload = (
        "# HELP compress_ratio Ratio of tokens kept after trimming.\n"
        "# TYPE compress_ratio gauge\n"
        "compress_ratio -0.2\n"
        "# HELP semantic_retention Semantic retention score for trimmed context.\n"
        "# TYPE semantic_retention gauge\n"
        "semantic_retention 1.3"
    )
    url, shutdown = _serve_metrics(payload)
    log_path = tmp_path / "chainlit_out_of_range_override.log"
    log_path.write_text(
        "INFO metrics={\"compress_ratio\": 0.52, \"semantic_retention\": 0.89}",
        encoding="utf-8",
    )
    try:
        output_path = tmp_path / "metrics_out_of_range.json"
        _run_cli(
            "--metrics-url",
            url,
            "--log-path",
            str(log_path),
            "--output",
            str(output_path),
        )

        data = json.loads(output_path.read_text(encoding="utf-8"))
        assert data["compress_ratio"] == 0.52
        assert data["semantic_retention"] == 0.89
    finally:
        shutdown()


def test_collects_metrics_from_chainlit_log(tmp_path: Path) -> None:
    log_path = tmp_path / "chainlit.log"
    log_path.write_text(
        "INFO start\nINFO metrics={\"compress_ratio\": 0.64, \"semantic_retention\": 0.88}\nINFO done",
        encoding="utf-8",
    )
    output_path = tmp_path / "log_metrics.json"

    _run_cli("--log-path", str(log_path), "--output", str(output_path))

    assert json.loads(output_path.read_text(encoding="utf-8")) == {
        "compress_ratio": 0.64,
        "semantic_retention": 0.88,
    }


def test_missing_semantic_retention_falls_back_to_none(tmp_path: Path) -> None:
    log_path = tmp_path / "fallback.log"
    log_path.write_text(
        "INFO metrics={\"compress_ratio\": 0.55}\nINFO done",
        encoding="utf-8",
    )
    output_path = tmp_path / "fallback.json"

    _run_cli("--log-path", str(log_path), "--output", str(output_path))

    data = json.loads(output_path.read_text(encoding="utf-8"))
    assert data["compress_ratio"] == 0.55
<<<<<<< HEAD
    assert data["semantic_retention"] is None
=======
    assert data["semantic_retention"] == collect_metrics.SEMANTIC_RETENTION_FALLBACK
>>>>>>> 35de2cc0


def test_latest_log_entry_with_null_semantic_retention_falls_back_to_none(
    tmp_path: Path,
) -> None:
    log_path = tmp_path / "chainlit_null.log"
    log_path.write_text(
        (
            "INFO metrics={\"compress_ratio\": 0.64, \"semantic_retention\": 0.88}\n"
            "INFO metrics={\"compress_ratio\": 0.64, \"semantic_retention\": null}"
        ),
        encoding="utf-8",
    )
    output_path = tmp_path / "chainlit_null_metrics.json"

    _run_cli("--log-path", str(log_path), "--output", str(output_path))

    data = json.loads(output_path.read_text(encoding="utf-8"))
    assert data["compress_ratio"] == 0.64
    assert data["semantic_retention"] is None


def test_latest_log_entry_without_semantic_retention_falls_back_to_none(
    tmp_path: Path,
) -> None:
    log_path = tmp_path / "chainlit_missing.log"
    log_path.write_text(
        (
            "INFO metrics={\"compress_ratio\": 0.64, \"semantic_retention\": 0.88}\n"
            "INFO metrics={\"compress_ratio\": 0.64}"
        ),
        encoding="utf-8",
    )
    output_path = tmp_path / "chainlit_missing_metrics.json"

    _run_cli("--log-path", str(log_path), "--output", str(output_path))

    data = json.loads(output_path.read_text(encoding="utf-8"))
    assert data["compress_ratio"] == 0.64
    from scripts.perf import collect_metrics

    assert (
        data["semantic_retention"]
        == collect_metrics.SEMANTIC_RETENTION_FALLBACK
    )


def test_exit_code_is_non_zero_on_missing_metrics(tmp_path: Path) -> None:
    empty_log = tmp_path / "empty.log"
    empty_log.write_text("INFO nothing", encoding="utf-8")
    output_path = tmp_path / "missing.json"

    completed = _run_cli(
        "--log-path",
        str(empty_log),
        "--output",
        str(output_path),
        check=False,
    )

    assert completed.returncode != 0
    assert not output_path.exists()
    assert "compress_ratio" in completed.stderr<|MERGE_RESOLUTION|>--- conflicted
+++ resolved
@@ -87,11 +87,7 @@
 
         data = json.loads(output_path.read_text(encoding="utf-8"))
         assert data["compress_ratio"] == 0.42
-<<<<<<< HEAD
         assert data["semantic_retention"] is None
-=======
-        assert data["semantic_retention"] == collect_metrics.SEMANTIC_RETENTION_FALLBACK
->>>>>>> 35de2cc0
     finally:
         shutdown()
 
@@ -221,11 +217,7 @@
 
     data = json.loads(output_path.read_text(encoding="utf-8"))
     assert data["compress_ratio"] == 0.55
-<<<<<<< HEAD
     assert data["semantic_retention"] is None
-=======
-    assert data["semantic_retention"] == collect_metrics.SEMANTIC_RETENTION_FALLBACK
->>>>>>> 35de2cc0
 
 
 def test_latest_log_entry_with_null_semantic_retention_falls_back_to_none(
