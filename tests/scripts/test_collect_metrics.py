"""collect_metrics CLI の挙動を検証するテスト。"""

from __future__ import annotations

import json
import subprocess
import sys
import threading
from collections.abc import Callable
from http.server import BaseHTTPRequestHandler, HTTPServer
from pathlib import Path

<<<<<<< HEAD
def test_semantic_retention_fallback_is_one() -> None:
    from scripts.perf import collect_metrics

    assert collect_metrics.SEMANTIC_RETENTION_FALLBACK == 1.0
=======
def test_semantic_retention_fallback_is_none() -> None:
    from scripts.perf import collect_metrics

    assert collect_metrics.SEMANTIC_RETENTION_FALLBACK is None
>>>>>>> 6edadf71

def _run_cli(*args: str, check: bool = True) -> subprocess.CompletedProcess[str]:
    script = Path("scripts/perf/collect_metrics.py")
    return subprocess.run(
        [sys.executable, str(script), *args],
        check=check,
        capture_output=True,
        text=True,
    )


def _serve_metrics(payload: str) -> tuple[str, Callable[[], None]]:
    class _Handler(BaseHTTPRequestHandler):
        def do_GET(self) -> None:  # noqa: N802
            self.send_response(200)
            self.send_header("Content-Type", "text/plain")
            self.end_headers()
            self.wfile.write(payload.encode("utf-8"))

        def log_message(self, *_args) -> None:  # noqa: D401
            """Silence HTTP access log."""

    server = HTTPServer(("127.0.0.1", 0), _Handler)
    thread = threading.Thread(target=server.serve_forever, daemon=True)
    thread.start()
    host, port = server.server_address

    def _shutdown() -> None:
        server.shutdown()
        server.server_close()
        thread.join()

    return f"http://{host}:{port}/metrics", _shutdown


def test_collects_metrics_from_http_endpoint(tmp_path: Path) -> None:
    payload = (
        "# HELP compress_ratio Ratio of tokens kept after trimming.\n"
        "# TYPE compress_ratio gauge\n"
        "compress_ratio 0.42\n"
        "# HELP semantic_retention Semantic retention score for trimmed context.\n"
        "# TYPE semantic_retention gauge\n"
        "semantic_retention 0.73"
    )
    url, shutdown = _serve_metrics(payload)
    try:
        output_path = tmp_path / "metrics.json"
        _run_cli("--metrics-url", url, "--output", str(output_path))

        assert json.loads(output_path.read_text(encoding="utf-8")) == {
            "compress_ratio": 0.42,
            "semantic_retention": 0.73,
        }
    finally:
        shutdown()


def test_normalizes_nan_semantic_retention_from_prometheus(tmp_path: Path) -> None:
    payload = (
        "# HELP compress_ratio Ratio of tokens kept after trimming.\n"
        "# TYPE compress_ratio gauge\n"
        "compress_ratio 0.42\n"
        "# HELP semantic_retention Semantic retention score for trimmed context.\n"
        "# TYPE semantic_retention gauge\n"
        "semantic_retention nan"
    )
    url, shutdown = _serve_metrics(payload)
    try:
        output_path = tmp_path / "metrics_nan.json"
        _run_cli("--metrics-url", url, "--output", str(output_path))

        data = json.loads(output_path.read_text(encoding="utf-8"))
        assert data["compress_ratio"] == 0.42
<<<<<<< HEAD
        assert data["semantic_retention"] == 1.0
=======
        assert data["semantic_retention"] is None
>>>>>>> 6edadf71
    finally:
        shutdown()


def test_prefers_chainlit_log_over_nan_http_metric(tmp_path: Path) -> None:
    payload = (
        "# HELP semantic_retention Semantic retention score for trimmed context.\n"
        "# TYPE semantic_retention gauge\n"
        "semantic_retention nan"
    )
    url, shutdown = _serve_metrics(payload)
    log_path = tmp_path / "chainlit.log"
    log_path.write_text(
        "INFO metrics={\"compress_ratio\": 0.51, \"semantic_retention\": 0.88}",
        encoding="utf-8",
    )
    try:
        output_path = tmp_path / "metrics_override.json"
        _run_cli(
            "--metrics-url",
            url,
            "--log-path",
            str(log_path),
            "--output",
            str(output_path),
        )

        data = json.loads(output_path.read_text(encoding="utf-8"))
        assert data["compress_ratio"] == 0.51
        assert data["semantic_retention"] == 0.88
    finally:
        shutdown()


def test_replaces_nan_http_metric_with_log_value(tmp_path: Path) -> None:
    payload = (
        "# HELP compress_ratio Ratio of tokens kept after trimming.\n"
        "# TYPE compress_ratio gauge\n"
        "compress_ratio 0.42\n"
        "# HELP semantic_retention Semantic retention score for trimmed context.\n"
        "# TYPE semantic_retention gauge\n"
        "semantic_retention nan"
    )
    url, shutdown = _serve_metrics(payload)
    log_path = tmp_path / "chainlit_nan_override.log"
    log_path.write_text(
        "INFO metrics={\"compress_ratio\": 0.51, \"semantic_retention\": 0.91}",
        encoding="utf-8",
    )
    try:
        output_path = tmp_path / "metrics_http_nan.json"
        _run_cli(
            "--metrics-url",
            url,
            "--log-path",
            str(log_path),
            "--output",
            str(output_path),
        )

        data = json.loads(output_path.read_text(encoding="utf-8"))
        assert data["compress_ratio"] == 0.42
        assert data["semantic_retention"] == 0.91
        assert data["semantic_retention"] is not None
    finally:
        shutdown()


def test_ignores_out_of_range_http_metrics_in_favor_of_log(tmp_path: Path) -> None:
    payload = (
        "# HELP compress_ratio Ratio of tokens kept after trimming.\n"
        "# TYPE compress_ratio gauge\n"
        "compress_ratio -0.2\n"
        "# HELP semantic_retention Semantic retention score for trimmed context.\n"
        "# TYPE semantic_retention gauge\n"
        "semantic_retention 1.3"
    )
    url, shutdown = _serve_metrics(payload)
    log_path = tmp_path / "chainlit_out_of_range_override.log"
    log_path.write_text(
        "INFO metrics={\"compress_ratio\": 0.52, \"semantic_retention\": 0.89}",
        encoding="utf-8",
    )
    try:
        output_path = tmp_path / "metrics_out_of_range.json"
        _run_cli(
            "--metrics-url",
            url,
            "--log-path",
            str(log_path),
            "--output",
            str(output_path),
        )

        data = json.loads(output_path.read_text(encoding="utf-8"))
        assert data["compress_ratio"] == 0.52
        assert data["semantic_retention"] == 0.89
    finally:
        shutdown()


def test_collects_metrics_from_chainlit_log(tmp_path: Path) -> None:
    log_path = tmp_path / "chainlit.log"
    log_path.write_text(
        "INFO start\nINFO metrics={\"compress_ratio\": 0.64, \"semantic_retention\": 0.88}\nINFO done",
        encoding="utf-8",
    )
    output_path = tmp_path / "log_metrics.json"

    _run_cli("--log-path", str(log_path), "--output", str(output_path))

    assert json.loads(output_path.read_text(encoding="utf-8")) == {
        "compress_ratio": 0.64,
        "semantic_retention": 0.88,
    }


def test_missing_semantic_retention_falls_back(tmp_path: Path) -> None:
    log_path = tmp_path / "fallback.log"
    log_path.write_text(
        "INFO metrics={\"compress_ratio\": 0.55}\nINFO done",
        encoding="utf-8",
    )
    output_path = tmp_path / "fallback.json"

    _run_cli("--log-path", str(log_path), "--output", str(output_path))

    data = json.loads(output_path.read_text(encoding="utf-8"))
    assert data["compress_ratio"] == 0.55
<<<<<<< HEAD
    assert data["semantic_retention"] == 1.0


def test_latest_log_entry_with_null_semantic_retention_falls_back_to_one(
    tmp_path: Path,
) -> None:
    log_path = tmp_path / "chainlit_null.log"
    log_path.write_text(
        (
            "INFO metrics={\"compress_ratio\": 0.64, \"semantic_retention\": 0.88}\n"
            "INFO metrics={\"compress_ratio\": 0.64, \"semantic_retention\": null}"
        ),
        encoding="utf-8",
    )
    output_path = tmp_path / "chainlit_null_metrics.json"
=======
    assert data["semantic_retention"] is None


def test_latest_null_semantic_retention_triggers_fallback(tmp_path: Path) -> None:
    log_path = tmp_path / "null_latest.log"
    log_path.write_text(
        (
            "INFO metrics={\"compress_ratio\": 0.63, \"semantic_retention\": 0.89}\n"
            "INFO metrics={\"compress_ratio\": 0.63, \"semantic_retention\": null}"
        ),
        encoding="utf-8",
    )
    output_path = tmp_path / "null_latest.json"
>>>>>>> 6edadf71

    _run_cli("--log-path", str(log_path), "--output", str(output_path))

    data = json.loads(output_path.read_text(encoding="utf-8"))
<<<<<<< HEAD
    assert data["compress_ratio"] == 0.64
    assert data["semantic_retention"] == 1.0
=======
    assert data["compress_ratio"] == 0.63
    assert data["semantic_retention"] == SEMANTIC_RETENTION_FALLBACK


def test_missing_compress_ratio_in_latest_log_causes_failure(tmp_path: Path) -> None:
    log_path = tmp_path / "latest_missing.log"
    log_path.write_text(
        (
            'INFO metrics={"compress_ratio": 0.58, "semantic_retention": 0.9}\n'
            'INFO metrics={"semantic_retention": 0.91}'
        ),
        encoding="utf-8",
    )
    output_path = tmp_path / "latest_missing.json"

    completed = _run_cli(
        "--log-path",
        str(log_path),
        "--output",
        str(output_path),
        check=False,
    )

    assert completed.returncode != 0
    assert not output_path.exists()
    assert "compress_ratio" in completed.stderr
>>>>>>> 6edadf71


def test_exit_code_is_non_zero_on_missing_metrics(tmp_path: Path) -> None:
    empty_log = tmp_path / "empty.log"
    empty_log.write_text("INFO nothing", encoding="utf-8")
    output_path = tmp_path / "missing.json"

    completed = _run_cli(
        "--log-path",
        str(empty_log),
        "--output",
        str(output_path),
        check=False,
    )

    assert completed.returncode != 0
    assert not output_path.exists()
    assert "compress_ratio" in completed.stderr<|MERGE_RESOLUTION|>--- conflicted
+++ resolved
@@ -10,17 +10,10 @@
 from http.server import BaseHTTPRequestHandler, HTTPServer
 from pathlib import Path
 
-<<<<<<< HEAD
 def test_semantic_retention_fallback_is_one() -> None:
     from scripts.perf import collect_metrics
 
     assert collect_metrics.SEMANTIC_RETENTION_FALLBACK == 1.0
-=======
-def test_semantic_retention_fallback_is_none() -> None:
-    from scripts.perf import collect_metrics
-
-    assert collect_metrics.SEMANTIC_RETENTION_FALLBACK is None
->>>>>>> 6edadf71
 
 def _run_cli(*args: str, check: bool = True) -> subprocess.CompletedProcess[str]:
     script = Path("scripts/perf/collect_metrics.py")
@@ -94,11 +87,7 @@
 
         data = json.loads(output_path.read_text(encoding="utf-8"))
         assert data["compress_ratio"] == 0.42
-<<<<<<< HEAD
         assert data["semantic_retention"] == 1.0
-=======
-        assert data["semantic_retention"] is None
->>>>>>> 6edadf71
     finally:
         shutdown()
 
@@ -228,7 +217,6 @@
 
     data = json.loads(output_path.read_text(encoding="utf-8"))
     assert data["compress_ratio"] == 0.55
-<<<<<<< HEAD
     assert data["semantic_retention"] == 1.0
 
 
@@ -244,56 +232,12 @@
         encoding="utf-8",
     )
     output_path = tmp_path / "chainlit_null_metrics.json"
-=======
-    assert data["semantic_retention"] is None
-
-
-def test_latest_null_semantic_retention_triggers_fallback(tmp_path: Path) -> None:
-    log_path = tmp_path / "null_latest.log"
-    log_path.write_text(
-        (
-            "INFO metrics={\"compress_ratio\": 0.63, \"semantic_retention\": 0.89}\n"
-            "INFO metrics={\"compress_ratio\": 0.63, \"semantic_retention\": null}"
-        ),
-        encoding="utf-8",
-    )
-    output_path = tmp_path / "null_latest.json"
->>>>>>> 6edadf71
 
     _run_cli("--log-path", str(log_path), "--output", str(output_path))
 
     data = json.loads(output_path.read_text(encoding="utf-8"))
-<<<<<<< HEAD
     assert data["compress_ratio"] == 0.64
     assert data["semantic_retention"] == 1.0
-=======
-    assert data["compress_ratio"] == 0.63
-    assert data["semantic_retention"] == SEMANTIC_RETENTION_FALLBACK
-
-
-def test_missing_compress_ratio_in_latest_log_causes_failure(tmp_path: Path) -> None:
-    log_path = tmp_path / "latest_missing.log"
-    log_path.write_text(
-        (
-            'INFO metrics={"compress_ratio": 0.58, "semantic_retention": 0.9}\n'
-            'INFO metrics={"semantic_retention": 0.91}'
-        ),
-        encoding="utf-8",
-    )
-    output_path = tmp_path / "latest_missing.json"
-
-    completed = _run_cli(
-        "--log-path",
-        str(log_path),
-        "--output",
-        str(output_path),
-        check=False,
-    )
-
-    assert completed.returncode != 0
-    assert not output_path.exists()
-    assert "compress_ratio" in completed.stderr
->>>>>>> 6edadf71
 
 
 def test_exit_code_is_non_zero_on_missing_metrics(tmp_path: Path) -> None:
