import json
import ssl
import uuid
from dataclasses import asdict
from datetime import datetime
from typing import TYPE_CHECKING, Any, Dict, List, Optional, Union

import aiofiles
import aiohttp
from sqlalchemy import text
from sqlalchemy.exc import SQLAlchemyError
from sqlalchemy.ext.asyncio import AsyncEngine, AsyncSession, create_async_engine
from sqlalchemy.orm import sessionmaker

from chainlit.data.base import BaseDataLayer
from chainlit.data.storage_clients.base import BaseStorageClient
from chainlit.data.utils import queue_until_user_message
from chainlit.element import ElementDict
from chainlit.logger import logger
from chainlit.step import StepDict
from chainlit.types import (
    Feedback,
    FeedbackDict,
    PageInfo,
    PaginatedResponse,
    Pagination,
    ThreadDict,
    ThreadFilter,
)
from chainlit.user import PersistedUser, User

if TYPE_CHECKING:
    from chainlit.element import Element, ElementDict
    from chainlit.step import StepDict


class SQLAlchemyDataLayer(BaseDataLayer):
    def __init__(
        self,
        conninfo: str,
        connect_args: Optional[dict[str, Any]] = None,
        ssl_require: bool = False,
        storage_provider: Optional[BaseStorageClient] = None,
        user_thread_limit: Optional[int] = 1000,
        show_logger: Optional[bool] = False,
    ):
        self._conninfo = conninfo
        self.user_thread_limit = user_thread_limit
        self.show_logger = show_logger
        if connect_args is None:
            connect_args = {}
        if ssl_require:
            # Create an SSL context to require an SSL connection
            ssl_context = ssl.create_default_context()
<<<<<<< HEAD
            ssl_context.minimum_version = ssl.TLSVersion.TLSv1_2
            connect_args.setdefault("ssl", ssl_context)
=======
            ssl_context.check_hostname = True
            ssl_context.verify_mode = ssl.CERT_REQUIRED
            connect_args["ssl"] = ssl_context
>>>>>>> a839f9c3
        self.engine: AsyncEngine = create_async_engine(
            self._conninfo, connect_args=connect_args
        )
        self.async_session = sessionmaker(
            bind=self.engine, expire_on_commit=False, class_=AsyncSession
        )  # type: ignore
        if storage_provider:
            self.storage_provider: Optional[BaseStorageClient] = storage_provider
            if self.show_logger:
                logger.info("SQLAlchemyDataLayer storage client initialized")
        else:
            self.storage_provider = None
            logger.warning(
                "SQLAlchemyDataLayer storage client is not initialized and elements will not be persisted!"
            )

    async def build_debug_url(self) -> str:
        return ""

    ###### SQL Helpers ######
    async def execute_sql(
        self, query: str, parameters: dict
    ) -> Union[List[Dict[str, Any]], int, None]:
        parameterized_query = text(query)
        async with self.async_session() as session:
            try:
                await session.begin()
                result = await session.execute(parameterized_query, parameters)
                await session.commit()
                if result.returns_rows:
                    json_result = [dict(row._mapping) for row in result.fetchall()]
                    clean_json_result = self.clean_result(json_result)
                    assert isinstance(clean_json_result, list) or isinstance(
                        clean_json_result, int
                    )
                    return clean_json_result
                else:
                    return result.rowcount
            except SQLAlchemyError as e:
                await session.rollback()
                logger.warning(f"An error occurred: {e}")
                return None
            except Exception as e:
                await session.rollback()
                logger.warning(f"An unexpected error occurred: {e}")
                return None

    async def get_current_timestamp(self) -> str:
        return datetime.now().isoformat() + "Z"

    def clean_result(self, obj):
        """Recursively change UUID -> str and serialize dictionaries"""
        if isinstance(obj, dict):
            return {k: self.clean_result(v) for k, v in obj.items()}
        elif isinstance(obj, list):
            return [self.clean_result(item) for item in obj]
        elif isinstance(obj, uuid.UUID):
            return str(obj)
        return obj

    ###### User ######
    async def get_user(self, identifier: str) -> Optional[PersistedUser]:
        if self.show_logger:
            logger.info(f"SQLAlchemy: get_user, identifier={identifier}")
        query = "SELECT * FROM users WHERE identifier = :identifier"
        parameters = {"identifier": identifier}
        result = await self.execute_sql(query=query, parameters=parameters)
        if result and isinstance(result, list):
            user_data = result[0]

            # SQLite returns JSON as string, we most convert it. (#1137)
            metadata = user_data.get("metadata", {})
            if isinstance(metadata, str):
                metadata = json.loads(metadata)

            assert isinstance(metadata, dict)
            assert isinstance(user_data["id"], str)
            assert isinstance(user_data["identifier"], str)
            assert isinstance(user_data["createdAt"], str)

            return PersistedUser(
                id=user_data["id"],
                identifier=user_data["identifier"],
                createdAt=user_data["createdAt"],
                metadata=metadata,
            )
        return None

    async def _get_user_identifer_by_id(self, user_id: str) -> str:
        if self.show_logger:
            logger.info(f"SQLAlchemy: _get_user_identifer_by_id, user_id={user_id}")
        query = "SELECT identifier FROM users WHERE id = :user_id"
        parameters = {"user_id": user_id}
        result = await self.execute_sql(query=query, parameters=parameters)

        assert result
        assert isinstance(result, list)

        return result[0]["identifier"]

    async def _get_user_id_by_thread(self, thread_id: str) -> Optional[str]:
        if self.show_logger:
            logger.info(f"SQLAlchemy: _get_user_id_by_thread, thread_id={thread_id}")
        query = """SELECT "userId" FROM threads WHERE id = :thread_id"""
        parameters = {"thread_id": thread_id}
        result = await self.execute_sql(query=query, parameters=parameters)
        if result:
            assert isinstance(result, list)
            return result[0]["userId"]

        return None

    async def create_user(self, user: User) -> Optional[PersistedUser]:
        if self.show_logger:
            logger.info(f"SQLAlchemy: create_user, user_identifier={user.identifier}")
        existing_user: Optional[PersistedUser] = await self.get_user(user.identifier)
        user_dict: Dict[str, Any] = {
            "identifier": str(user.identifier),
            "metadata": json.dumps(user.metadata) or {},
        }
        if not existing_user:  # create the user
            if self.show_logger:
                logger.info("SQLAlchemy: create_user, creating the user")
            user_dict["id"] = str(uuid.uuid4())
            user_dict["createdAt"] = await self.get_current_timestamp()
            query = """INSERT INTO users ("id", "identifier", "createdAt", "metadata") VALUES (:id, :identifier, :createdAt, :metadata)"""
            await self.execute_sql(query=query, parameters=user_dict)
        else:  # update the user
            if self.show_logger:
                logger.info("SQLAlchemy: update user metadata")
            query = """UPDATE users SET "metadata" = :metadata WHERE "identifier" = :identifier"""
            await self.execute_sql(
                query=query, parameters=user_dict
            )  # We want to update the metadata
        return await self.get_user(user.identifier)

    ###### Threads ######
    async def get_thread_author(self, thread_id: str) -> str:
        if self.show_logger:
            logger.info(f"SQLAlchemy: get_thread_author, thread_id={thread_id}")
        query = """SELECT "userIdentifier" FROM threads WHERE "id" = :id"""
        parameters = {"id": thread_id}
        result = await self.execute_sql(query=query, parameters=parameters)
        if isinstance(result, list) and result:
            author_identifier = result[0].get("userIdentifier")
            if author_identifier is not None:
                return author_identifier
        raise ValueError(f"Author not found for thread_id {thread_id}")

    async def get_thread(self, thread_id: str) -> Optional[ThreadDict]:
        if self.show_logger:
            logger.info(f"SQLAlchemy: get_thread, thread_id={thread_id}")
        user_threads: Optional[List[ThreadDict]] = await self.get_all_user_threads(
            thread_id=thread_id
        )
        if user_threads:
            return user_threads[0]
        else:
            return None

    async def update_thread(
        self,
        thread_id: str,
        name: Optional[str] = None,
        user_id: Optional[str] = None,
        metadata: Optional[Dict] = None,
        tags: Optional[List[str]] = None,
    ):
        if self.show_logger:
            logger.info(f"SQLAlchemy: update_thread, thread_id={thread_id}")

        user_identifier = None
        if user_id:
            user_identifier = await self._get_user_identifer_by_id(user_id)

        if metadata is not None:
            existing = await self.execute_sql(
                query='SELECT "metadata" FROM threads WHERE "id" = :id',
                parameters={"id": thread_id},
            )
            base = {}
            if isinstance(existing, list) and existing:
                raw = existing[0].get("metadata") or {}
                if isinstance(raw, str):
                    try:
                        base = json.loads(raw)
                    except json.JSONDecodeError:
                        base = {}
                elif isinstance(raw, dict):
                    base = raw
            incoming = {k: v for k, v in metadata.items() if v is not None}
            metadata = {**base, **incoming}

        name_value = name
        if name_value is None and metadata:
            name_value = metadata.get("name")
        created_at_value = (
            await self.get_current_timestamp() if metadata is None else None
        )

        data = {
            "id": thread_id,
            "createdAt": created_at_value,
            "name": name_value,
            "userId": user_id,
            "userIdentifier": user_identifier,
            "tags": tags,
            "metadata": json.dumps(metadata) if metadata else None,
        }
        parameters = {
            key: value for key, value in data.items() if value is not None
        }  # Remove keys with None values
        columns = ", ".join(f'"{key}"' for key in parameters.keys())
        values = ", ".join(f":{key}" for key in parameters.keys())
        updates = ", ".join(
            f'"{key}" = EXCLUDED."{key}"' for key in parameters.keys() if key != "id"
        )
        query = f"""
            INSERT INTO threads ({columns})
            VALUES ({values})
            ON CONFLICT ("id") DO UPDATE
            SET {updates};
        """
        await self.execute_sql(query=query, parameters=parameters)

    async def delete_thread(self, thread_id: str):
        if self.show_logger:
            logger.info(f"SQLAlchemy: delete_thread, thread_id={thread_id}")

        elements_query = """SELECT * FROM elements WHERE "threadId" = :id"""
        elements = await self.execute_sql(elements_query, {"id": thread_id})

        if self.storage_provider is not None and isinstance(elements, list):
            for elem in filter(lambda x: x["objectKey"], elements):
                await self.storage_provider.delete_file(object_key=elem["objectKey"])

        # Delete feedbacks/elements/steps/thread
        feedbacks_query = """DELETE FROM feedbacks WHERE "forId" IN (SELECT "id" FROM steps WHERE "threadId" = :id)"""
        elements_query = """DELETE FROM elements WHERE "threadId" = :id"""
        steps_query = """DELETE FROM steps WHERE "threadId" = :id"""
        thread_query = """DELETE FROM threads WHERE "id" = :id"""
        parameters = {"id": thread_id}
        await self.execute_sql(query=feedbacks_query, parameters=parameters)
        await self.execute_sql(query=elements_query, parameters=parameters)
        await self.execute_sql(query=steps_query, parameters=parameters)
        await self.execute_sql(query=thread_query, parameters=parameters)

    async def list_threads(
        self, pagination: Pagination, filters: ThreadFilter
    ) -> PaginatedResponse:
        if self.show_logger:
            logger.info(
                f"SQLAlchemy: list_threads, pagination={pagination}, filters={filters}"
            )
        if not filters.userId:
            raise ValueError("userId is required")
        all_user_threads: List[ThreadDict] = (
            await self.get_all_user_threads(user_id=filters.userId) or []
        )

        search_keyword = filters.search.lower() if filters.search else None
        feedback_value = int(filters.feedback) if filters.feedback else None

        filtered_threads = []
        for thread in all_user_threads:
            keyword_match = True
            feedback_match = True
            if search_keyword or feedback_value is not None:
                if search_keyword:
                    keyword_match = any(
                        search_keyword in step["output"].lower()
                        for step in thread["steps"]
                        if "output" in step
                    )
                if feedback_value is not None:
                    feedback_match = False  # Assume no match until found
                    for step in thread["steps"]:
                        feedback = step.get("feedback")
                        if feedback and feedback.get("value") == feedback_value:
                            feedback_match = True
                            break
            if keyword_match and feedback_match:
                filtered_threads.append(thread)

        start = 0
        if pagination.cursor:
            for i, thread in enumerate(filtered_threads):
                if (
                    thread["id"] == pagination.cursor
                ):  # Find the start index using pagination.cursor
                    start = i + 1
                    break
        end = start + pagination.first
        paginated_threads = filtered_threads[start:end] or []

        has_next_page = len(filtered_threads) > end
        start_cursor = paginated_threads[0]["id"] if paginated_threads else None
        end_cursor = paginated_threads[-1]["id"] if paginated_threads else None

        return PaginatedResponse(
            pageInfo=PageInfo(
                hasNextPage=has_next_page,
                startCursor=start_cursor,
                endCursor=end_cursor,
            ),
            data=paginated_threads,
        )

    ###### Steps ######
    @queue_until_user_message()
    async def create_step(self, step_dict: "StepDict"):
        await self.update_thread(step_dict["threadId"])

        if self.show_logger:
            logger.info(f"SQLAlchemy: create_step, step_id={step_dict.get('id')}")

        step_dict["showInput"] = (
            str(step_dict.get("showInput", "")).lower()
            if "showInput" in step_dict
            else None
        )
        parameters = {
            key: value
            for key, value in step_dict.items()
            if value is not None and not (isinstance(value, dict) and not value)
        }
        parameters["metadata"] = json.dumps(step_dict.get("metadata", {}))
        parameters["generation"] = json.dumps(step_dict.get("generation", {}))
        columns = ", ".join(f'"{key}"' for key in parameters.keys())
        values = ", ".join(f":{key}" for key in parameters.keys())
        updates = ", ".join(
            f'"{key}" = :{key}' for key in parameters.keys() if key != "id"
        )
        query = f"""
            INSERT INTO steps ({columns})
            VALUES ({values})
            ON CONFLICT (id) DO UPDATE
            SET {updates};
        """
        await self.execute_sql(query=query, parameters=parameters)

    @queue_until_user_message()
    async def update_step(self, step_dict: "StepDict"):
        if self.show_logger:
            logger.info(f"SQLAlchemy: update_step, step_id={step_dict.get('id')}")
        await self.create_step(step_dict)

    @queue_until_user_message()
    async def delete_step(self, step_id: str):
        if self.show_logger:
            logger.info(f"SQLAlchemy: delete_step, step_id={step_id}")
        # Delete feedbacks/elements/steps
        feedbacks_query = """DELETE FROM feedbacks WHERE "forId" = :id"""
        elements_query = """DELETE FROM elements WHERE "forId" = :id"""
        steps_query = """DELETE FROM steps WHERE "id" = :id"""
        parameters = {"id": step_id}
        await self.execute_sql(query=feedbacks_query, parameters=parameters)
        await self.execute_sql(query=elements_query, parameters=parameters)
        await self.execute_sql(query=steps_query, parameters=parameters)

    ###### Feedback ######
    async def upsert_feedback(self, feedback: Feedback) -> str:
        if self.show_logger:
            logger.info(f"SQLAlchemy: upsert_feedback, feedback_id={feedback.id}")
        feedback.id = feedback.id or str(uuid.uuid4())
        feedback_dict = asdict(feedback)
        parameters = {
            key: value for key, value in feedback_dict.items() if value is not None
        }

        columns = ", ".join(f'"{key}"' for key in parameters.keys())
        values = ", ".join(f":{key}" for key in parameters.keys())
        updates = ", ".join(
            f'"{key}" = :{key}' for key in parameters.keys() if key != "id"
        )
        query = f"""
            INSERT INTO feedbacks ({columns})
            VALUES ({values})
            ON CONFLICT (id) DO UPDATE
            SET {updates};
        """
        await self.execute_sql(query=query, parameters=parameters)
        return feedback.id

    async def delete_feedback(self, feedback_id: str) -> bool:
        if self.show_logger:
            logger.info(f"SQLAlchemy: delete_feedback, feedback_id={feedback_id}")
        query = """DELETE FROM feedbacks WHERE "id" = :feedback_id"""
        parameters = {"feedback_id": feedback_id}
        await self.execute_sql(query=query, parameters=parameters)
        return True

    ###### Elements ######
    async def get_element(
        self, thread_id: str, element_id: str
    ) -> Optional["ElementDict"]:
        if self.show_logger:
            logger.info(
                f"SQLAlchemy: get_element, thread_id={thread_id}, element_id={element_id}"
            )
        query = """SELECT * FROM elements WHERE "threadId" = :thread_id AND "id" = :element_id"""
        parameters = {"thread_id": thread_id, "element_id": element_id}
        element: Union[List[Dict[str, Any]], int, None] = await self.execute_sql(
            query=query, parameters=parameters
        )
        if isinstance(element, list) and element:
            element_dict: Dict[str, Any] = element[0]
            return ElementDict(
                id=element_dict["id"],
                threadId=element_dict.get("threadId"),
                type=element_dict["type"],
                chainlitKey=element_dict.get("chainlitKey"),
                url=element_dict.get("url"),
                objectKey=element_dict.get("objectKey"),
                name=element_dict["name"],
                props=json.loads(element_dict.get("props", "{}")),
                display=element_dict["display"],
                size=element_dict.get("size"),
                language=element_dict.get("language"),
                page=element_dict.get("page"),
                autoPlay=element_dict.get("autoPlay"),
                playerConfig=element_dict.get("playerConfig"),
                forId=element_dict.get("forId"),
                mime=element_dict.get("mime"),
            )
        else:
            return None

    @queue_until_user_message()
    async def create_element(self, element: "Element"):
        if self.show_logger:
            logger.info(f"SQLAlchemy: create_element, element_id = {element.id}")

        if not self.storage_provider:
            logger.warning(
                "SQLAlchemy: create_element error. No blob_storage_client is configured!"
            )
            return
        if not element.for_id:
            return

        content: Optional[Union[bytes, str]] = None

        if element.path:
            async with aiofiles.open(element.path, "rb") as f:
                content = await f.read()
        elif element.url:
            async with aiohttp.ClientSession() as session:
                async with session.get(element.url) as response:
                    if response.status == 200:
                        content = await response.read()
                    else:
                        content = None
        elif element.content:
            content = element.content
        else:
            raise ValueError("Element url, path or content must be provided")
        if content is None:
            raise ValueError("Content is None, cannot upload file")

        user_id: str = await self._get_user_id_by_thread(element.thread_id) or "unknown"
        file_object_key = f"{user_id}/{element.id}" + (
            f"/{element.name}" if element.name else ""
        )

        if not element.mime:
            element.mime = "application/octet-stream"

        uploaded_file = await self.storage_provider.upload_file(
            object_key=file_object_key, data=content, mime=element.mime, overwrite=True
        )
        if not uploaded_file:
            raise ValueError(
                "SQLAlchemy Error: create_element, Failed to persist data in storage_provider"
            )

        element_dict: ElementDict = element.to_dict()

        element_dict["url"] = uploaded_file.get("url")
        element_dict["objectKey"] = uploaded_file.get("object_key")

        element_dict_cleaned = {k: v for k, v in element_dict.items() if v is not None}
        if "props" in element_dict_cleaned:
            element_dict_cleaned["props"] = json.dumps(element_dict_cleaned["props"])

        columns = ", ".join(f'"{column}"' for column in element_dict_cleaned.keys())
        placeholders = ", ".join(f":{column}" for column in element_dict_cleaned.keys())
        updates = ", ".join(
            f'"{column}" = :{column}'
            for column in element_dict_cleaned.keys()
            if column != "id"
        )
        query = f"INSERT INTO elements ({columns}) VALUES ({placeholders}) ON CONFLICT (id) DO UPDATE SET {updates};"
        await self.execute_sql(query=query, parameters=element_dict_cleaned)

    @queue_until_user_message()
    async def delete_element(self, element_id: str, thread_id: Optional[str] = None):
        if self.show_logger:
            logger.info(f"SQLAlchemy: delete_element, element_id={element_id}")

        query = """SELECT * FROM elements WHERE "id" = :id"""
        elements = await self.execute_sql(query, {"id": element_id})

        if (
            self.storage_provider is not None
            and isinstance(elements, list)
            and len(elements) > 0
            and elements[0]["objectKey"]
        ):
            await self.storage_provider.delete_file(object_key=elements[0]["objectKey"])

        query = """DELETE FROM elements WHERE "id" = :id"""
        parameters = {"id": element_id}

        await self.execute_sql(query=query, parameters=parameters)

    async def get_all_user_threads(
        self, user_id: Optional[str] = None, thread_id: Optional[str] = None
    ) -> Optional[List[ThreadDict]]:
        """Fetch all user threads up to self.user_thread_limit, or one thread by id if thread_id is provided."""
        if self.show_logger:
            logger.info("SQLAlchemy: get_all_user_threads")
        user_threads_query = """
            SELECT
                t."id" AS thread_id,
                t."createdAt" AS thread_createdat,
                t."name" AS thread_name,
                t."userId" AS user_id,
                t."userIdentifier" AS user_identifier,
                t."tags" AS thread_tags,
                t."metadata" AS thread_metadata,
                MAX(s."createdAt") AS updatedAt
            FROM threads t
            LEFT JOIN steps s ON t."id" = s."threadId"
            WHERE t."userId" = :user_id OR t."id" = :thread_id
            GROUP BY
                t."id",
                t."createdAt",
                t."name",
                t."userId",
                t."userIdentifier",
                t."tags",
                t."metadata"
            ORDER BY updatedAt DESC NULLS LAST
            LIMIT :limit
        """
        user_threads = await self.execute_sql(
            query=user_threads_query,
            parameters={
                "user_id": user_id,
                "limit": self.user_thread_limit,
                "thread_id": thread_id,
            },
        )
        if not isinstance(user_threads, list):
            return None
        if not user_threads:
            return []
        else:
            thread_ids = (
                "('"
                + "','".join(map(str, [thread["thread_id"] for thread in user_threads]))
                + "')"
            )

        steps_feedbacks_query = f"""
            SELECT
                s."id" AS step_id,
                s."name" AS step_name,
                s."type" AS step_type,
                s."threadId" AS step_threadid,
                s."parentId" AS step_parentid,
                s."streaming" AS step_streaming,
                s."waitForAnswer" AS step_waitforanswer,
                s."isError" AS step_iserror,
                s."metadata" AS step_metadata,
                s."tags" AS step_tags,
                s."input" AS step_input,
                s."output" AS step_output,
                s."createdAt" AS step_createdat,
                s."start" AS step_start,
                s."end" AS step_end,
                s."generation" AS step_generation,
                s."showInput" AS step_showinput,
                s."language" AS step_language,
                f."value" AS feedback_value,
                f."comment" AS feedback_comment,
                f."id" AS feedback_id
            FROM steps s LEFT JOIN feedbacks f ON s."id" = f."forId"
            WHERE s."threadId" IN {thread_ids}
            ORDER BY s."createdAt" ASC
        """
        steps_feedbacks = await self.execute_sql(
            query=steps_feedbacks_query, parameters={}
        )

        elements_query = f"""
            SELECT
                e."id" AS element_id,
                e."threadId" as element_threadid,
                e."type" AS element_type,
                e."chainlitKey" AS element_chainlitkey,
                e."url" AS element_url,
                e."objectKey" as element_objectkey,
                e."name" AS element_name,
                e."display" AS element_display,
                e."size" AS element_size,
                e."language" AS element_language,
                e."page" AS element_page,
                e."forId" AS element_forid,
                e."mime" AS element_mime,
                e."props" AS props
            FROM elements e
            WHERE e."threadId" IN {thread_ids}
        """
        elements = await self.execute_sql(query=elements_query, parameters={})

        thread_dicts = {}
        for thread in user_threads:
            thread_id = thread["thread_id"]
            if thread_id is not None:
                thread_dicts[thread_id] = ThreadDict(
                    id=thread_id,
                    createdAt=thread["thread_createdat"],
                    name=thread["thread_name"],
                    userId=thread["user_id"],
                    userIdentifier=thread["user_identifier"],
                    tags=thread["thread_tags"],
                    metadata=thread["thread_metadata"],
                    steps=[],
                    elements=[],
                )
        # Process steps_feedbacks to populate the steps in the corresponding ThreadDict
        if isinstance(steps_feedbacks, list):
            for step_feedback in steps_feedbacks:
                thread_id = step_feedback["step_threadid"]
                if thread_id is not None:
                    feedback = None
                    if step_feedback["feedback_value"] is not None:
                        feedback = FeedbackDict(
                            forId=step_feedback["step_id"],
                            id=step_feedback.get("feedback_id"),
                            value=step_feedback["feedback_value"],
                            comment=step_feedback.get("feedback_comment"),
                        )
                    step_dict = StepDict(
                        id=step_feedback["step_id"],
                        name=step_feedback["step_name"],
                        type=step_feedback["step_type"],
                        threadId=thread_id,
                        parentId=step_feedback.get("step_parentid"),
                        streaming=step_feedback.get("step_streaming", False),
                        waitForAnswer=step_feedback.get("step_waitforanswer"),
                        isError=step_feedback.get("step_iserror"),
                        metadata=(
                            step_feedback["step_metadata"]
                            if step_feedback.get("step_metadata") is not None
                            else {}
                        ),
                        tags=step_feedback.get("step_tags"),
                        input=(
                            step_feedback.get("step_input", "")
                            if step_feedback.get("step_showinput")
                            not in [None, "false"]
                            else ""
                        ),
                        output=step_feedback.get("step_output", ""),
                        createdAt=step_feedback.get("step_createdat"),
                        start=step_feedback.get("step_start"),
                        end=step_feedback.get("step_end"),
                        generation=step_feedback.get("step_generation"),
                        showInput=step_feedback.get("step_showinput"),
                        language=step_feedback.get("step_language"),
                        feedback=feedback,
                    )
                    # Append the step to the steps list of the corresponding ThreadDict
                    thread_dicts[thread_id]["steps"].append(step_dict)

        if isinstance(elements, list):
            for element in elements:
                thread_id = element["element_threadid"]
                if thread_id is not None:
                    element_url: str | None = None
                    object_key_val = element.get("element_objectkey")
                    if (
                        self.storage_provider is not None
                        and isinstance(object_key_val, str)
                        and object_key_val.strip()
                    ):
                        try:
                            element_url = await self.storage_provider.get_read_url(
                                object_key=object_key_val,
                            )
                        except Exception as e:
                            logger.warning(
                                f"Failed to get read URL for object_key '{object_key_val}': {e}. Falling back to stored URL."
                            )
                            element_url = element.get("element_url")
                    else:
                        element_url = element.get("element_url")
                    element_dict = ElementDict(
                        id=element["element_id"],
                        threadId=thread_id,
                        type=element["element_type"],
                        chainlitKey=element.get("element_chainlitkey"),
                        url=element_url,
                        objectKey=element.get("element_objectkey"),
                        name=element["element_name"],
                        display=element["element_display"],
                        size=element.get("element_size"),
                        language=element.get("element_language"),
                        autoPlay=element.get("element_autoPlay"),
                        playerConfig=element.get("element_playerconfig"),
                        page=element.get("element_page"),
                        props=element.get("props", "{}"),
                        forId=element.get("element_forid"),
                        mime=element.get("element_mime"),
                    )
                    thread_dicts[thread_id]["elements"].append(element_dict)  # type: ignore

        return list(thread_dicts.values())

    async def close(self) -> None:
        if self.storage_provider:
            await self.storage_provider.close()
        await self.engine.dispose()<|MERGE_RESOLUTION|>--- conflicted
+++ resolved
@@ -52,14 +52,10 @@
         if ssl_require:
             # Create an SSL context to require an SSL connection
             ssl_context = ssl.create_default_context()
-<<<<<<< HEAD
             ssl_context.minimum_version = ssl.TLSVersion.TLSv1_2
-            connect_args.setdefault("ssl", ssl_context)
-=======
             ssl_context.check_hostname = True
             ssl_context.verify_mode = ssl.CERT_REQUIRED
             connect_args["ssl"] = ssl_context
->>>>>>> a839f9c3
         self.engine: AsyncEngine = create_async_engine(
             self._conninfo, connect_args=connect_args
         )
