--- conflicted
+++ resolved
@@ -55,18 +55,15 @@
 import { ChainlitContext } from './context';
 import type { IToken } from './useChatData';
 
-<<<<<<< HEAD
 export const RECONNECTION_ATTEMPTS = 3;
 export const RECONNECTION_DELAY_MS = 1000;
 export const RECONNECTION_DELAY_MAX_MS = RECONNECTION_DELAY_MS * 4;
-=======
 const SOCKET_IO_RECONNECTION_ATTEMPTS = 3;
 export const SOCKET_IO_RECONNECTION_BASE_DELAY_MS = 1000;
 export const SOCKET_IO_RECONNECTION_BACKOFF_FACTOR = 2;
 const SOCKET_IO_RECONNECTION_DELAY_MAX_MS =
   SOCKET_IO_RECONNECTION_BASE_DELAY_MS *
   SOCKET_IO_RECONNECTION_BACKOFF_FACTOR ** 2;
->>>>>>> 9eabdab5
 
 export const SOCKET_IO_RECONNECTION_OPTIONS = {
   reconnectionAttempts: SOCKET_IO_RECONNECTION_ATTEMPTS,
